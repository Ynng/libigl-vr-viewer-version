cmake_minimum_required(VERSION 2.8.12)
project(libigl)

### Available options ###
option(LIBIGL_USE_STATIC_LIBRARY    "Use libigl as static library" OFF)
option(LIBIGL_WITH_ANTTWEAKBAR      "Use AntTweakBar"    OFF)
option(LIBIGL_WITH_BBW              "Use BBW"            OFF)
option(LIBIGL_WITH_CGAL             "Use CGAL"           OFF)
option(LIBIGL_WITH_COMISO           "Use CoMiso"         OFF)
option(LIBIGL_WITH_CORK             "Use Cork"           OFF)
option(LIBIGL_WITH_EMBREE           "Use Embree"         OFF)
option(LIBIGL_WITH_LIM              "Use LIM"            OFF)
option(LIBIGL_WITH_MATLAB           "Use Matlab"         OFF)
option(LIBIGL_WITH_MOSEK            "Use MOSEK"          OFF)
option(LIBIGL_WITH_NANOGUI          "Use Nanogui menu"   OFF)
option(LIBIGL_WITH_OPENGL           "Use OpenGL"         OFF)
option(LIBIGL_WITH_PNG              "Use PNG"            OFF)
option(LIBIGL_WITH_TETGEN           "Use Tetgen"         OFF)
option(LIBIGL_WITH_TRIANGLE         "Use Triangle"       OFF)
option(LIBIGL_WITH_VIEWER           "Use OpenGL viewer"  OFF)
option(LIBIGL_WITH_XML              "Use XML"            OFF)


### Compilation configuration ###
if(MSVC)
  ### Enable parallel compilation for Visual Studio
  set(CMAKE_CXX_FLAGS "${CMAKE_CXX_FLAGS} /MP /bigobj")
  set(CMAKE_CXX_FLAGS "${CMAKE_CXX_FLAGS} /w") # disable all warnings (not ideal but...)
else()
  #### Libigl requires a modern C++ compiler that supports c++11
  set(CMAKE_CXX_FLAGS "${CMAKE_CXX_FLAGS} -std=c++11")
  set(CMAKE_CXX_FLAGS "${CMAKE_CXX_FLAGS} -w") # disable all warnings (not ideal but...)
endif()
set(CMAKE_MODULE_PATH "${CMAKE_CURRENT_SOURCE_DIR}")

### OpenMP ### (OpenMP is disable for now)
#find_package(OpenMP)
#if(OPENMP_FOUND AND NOT WIN32)
#  set(CMAKE_C_FLAGS "${CMAKE_C_FLAGS} ${OpenMP_C_FLAGS}")
#  set(CMAKE_CXX_FLAGS "${CMAKE_CXX_FLAGS} ${OpenMP_CXX_FLAGS}")
#  list(APPEND LIBIGL_DEFINITIONS "${OpenMP_CXX_FLAGS}")
#endif()


### Compiling libraries based on chosen options ###
set(LIBIGL_INCLUDE_DIRS "")
set(LIBIGL_LIBRARIES "")
set(LIBIGL_EXTRA_LIBRARIES "")
set(LIBIGL_DEFINITIONS "")

if(LIBIGL_USE_STATIC_LIBRARY)
  list(APPEND LIBIGL_DEFINITIONS "-DIGL_STATIC_LIBRARY")
endif()

### macro definition ###
set(LIBIGL_ROOT "${PROJECT_SOURCE_DIR}/../..")
set(LIBIGL_SOURCE_DIR "${LIBIGL_ROOT}/include")
set(LIBIGL_EXTERNAL "${LIBIGL_ROOT}/external")

### Eigen ###
set(EIGEN_INCLUDE_DIR "${LIBIGL_EXTERNAL}/nanogui/ext/eigen")
list(APPEND LIBIGL_INCLUDE_DIRS "${EIGEN_INCLUDE_DIR}")

macro(CompileIGL_Module module)
  file(GLOB SOURCES_IGL_${module}
  "${LIBIGL_SOURCE_DIR}/igl/${module}/*.cpp"
  )
  add_library(igl${module} STATIC ${SOURCES_IGL_${module}})
  target_include_directories(igl${module} PRIVATE ${EIGEN_INCLUDE_DIR})
  target_include_directories(igl${module} PRIVATE ${LIBIGL_SOURCE_DIR})
  target_compile_definitions(igl${module} PRIVATE -DIGL_STATIC_LIBRARY)
  list(APPEND LIBIGL_LIBRARIES "igl${module}")
endmacro()

macro(CompileIGL_Module_Copyleft module)
  file(GLOB SOURCES_IGL_${module}
  "${LIBIGL_SOURCE_DIR}/igl/copyleft/${module}/*.cpp"
  )
  add_library(igl${module} STATIC ${SOURCES_IGL_${module}})
  target_include_directories(igl${module} PRIVATE ${EIGEN_INCLUDE_DIR})
  target_include_directories(igl${module} PRIVATE ${LIBIGL_SOURCE_DIR})
  target_compile_definitions(igl${module} PRIVATE -DIGL_STATIC_LIBRARY)
  list(APPEND LIBIGL_LIBRARIES "igl${module}")
endmacro()


### IGL Common ###
list(APPEND LIBIGL_INCLUDE_DIRS "${LIBIGL_SOURCE_DIR}")
if(LIBIGL_USE_STATIC_LIBRARY)
  file(GLOB SOURCES_IGL
  "${LIBIGL_SOURCE_DIR}/igl/*.cpp"
  "${LIBIGL_SOURCE_DIR}/igl/copyleft/*.cpp")
  add_library(igl STATIC ${SOURCES_IGL})
  target_include_directories(igl PRIVATE ${EIGEN_INCLUDE_DIR})
  target_include_directories(igl PRIVATE ${LIBIGL_SOURCE_DIR})
  target_compile_definitions(igl PRIVATE -DIGL_STATIC_LIBRARY)
  list(APPEND LIBIGL_LIBRARIES "igl")
endif()


### Compile the AntTweakBar part ###
if(LIBIGL_WITH_ANTTWEAKBAR)
  set(ANTTWEAKBAR_DIR "${LIBIGL_EXTERNAL}/anttweakbar")
  set(ANTTWEAKBAR_INCLUDE_DIR "${ANTTWEAKBAR_DIR}/include")
  set(ANTTWEAKBAR_C_SRC_FILES 
    "${ANTTWEAKBAR_DIR}/src/TwEventGLFW.c"
    "${ANTTWEAKBAR_DIR}/src/TwEventGLUT.c"
    "${ANTTWEAKBAR_DIR}/src/TwEventSDL.c"
    "${ANTTWEAKBAR_DIR}/src/TwEventSDL12.c"
    "${ANTTWEAKBAR_DIR}/src/TwEventSDL13.c"
    )
  set(ANTTWEAKBAR_CPP_SRC_FILES 
    "${ANTTWEAKBAR_DIR}/src/LoadOGL.cpp"
    "${ANTTWEAKBAR_DIR}/src/LoadOGLCore.cpp"
    "${ANTTWEAKBAR_DIR}/src/TwBar.cpp"
    "${ANTTWEAKBAR_DIR}/src/TwColors.cpp"
    "${ANTTWEAKBAR_DIR}/src/TwEventSFML.cpp"
    "${ANTTWEAKBAR_DIR}/src/TwFonts.cpp"
    "${ANTTWEAKBAR_DIR}/src/TwMgr.cpp"
    "${ANTTWEAKBAR_DIR}/src/TwOpenGL.cpp"
    "${ANTTWEAKBAR_DIR}/src/TwOpenGLCore.cpp"
    "${ANTTWEAKBAR_DIR}/src/TwPrecomp.cpp"
    )
    # These are probably needed for windows/Linux, should append if
    # windows/Linux
    #"${ANTTWEAKBAR_DIR}/src/TwEventWin.c"
    #"${ANTTWEAKBAR_DIR}/src/TwEventX11.c"
    #"${ANTTWEAKBAR_DIR}/src/TwDirect3D10.cpp"
    #"${ANTTWEAKBAR_DIR}/src/TwDirect3D11.cpp"
    #"${ANTTWEAKBAR_DIR}/src/TwDirect3D9.cpp"
  list(
    APPEND 
    ANTTWEAKBAR_SRC_FILES 
    "${ANTTWEAKBAR_C_SRC_FILES}"
    "${ANTTWEAKBAR_CPP_SRC_FILES}")
  add_library(AntTweakBar STATIC "${ANTTWEAKBAR_SRC_FILES}")
  target_include_directories(AntTweakBar PUBLIC "${ANTTWEAKBAR_INCLUDE_DIR}")
  if(APPLE)
    set_target_properties(
      AntTweakBar 
      PROPERTIES
      COMPILE_FLAGS
      "-fPIC -fno-strict-aliasing -x objective-c++")
    target_compile_definitions(
      AntTweakBar PUBLIC _MACOSX __PLACEMENT_NEW_INLINE)
  endif()
  list(APPEND LIBIGL_INCLUDE_DIRS "${ANTTWEAKBAR_INCLUDE_DIR}")
  set(LIBIGL_ANTTWEAKBAR_EXTRA_LIBRARIES "AntTweakBar")
  list(APPEND LIBIGL_EXTRA_LIBRARIES ${LIBIGL_ANTTWEAKBAR_EXTRA_LIBRARIES})
  if(LIBIGL_USE_STATIC_LIBRARY)
    CompileIGL_Module("anttweakbar")
    target_include_directories(iglanttweakbar PRIVATE
      ${ANTTWEAKBAR_INCLUDE_DIR})
  endif()
endif()

### Compile the BBW part ###
if(LIBIGL_WITH_BBW)
  if(LIBIGL_USE_STATIC_LIBRARY)
    CompileIGL_Module("bbw")
    if(LIBIGL_WITH_MOSEK)
      find_package(MOSEK REQUIRED)
      list(APPEND LIBIGL_INCLUDE_DIRS ${MOSEK_INCLUDE_DIR})
      target_include_directories(iglbbw PRIVATE ${MOSEK_INCLUDE_DIR})
    else()
      target_compile_definitions(iglbbw PRIVATE -DIGL_NO_MOSEK)
    endif()
  endif()
endif()

### Compile the cgal parts ###
if(LIBIGL_WITH_CGAL) # to be cleaned
  find_package(CGAL REQUIRED)
  # set(Boost_USE_MULTITHREADED      ON)
  # set(Boost_USE_STATIC_LIBS      ON)
  #
  # find_package(BOOST REQUIRED)
  include(${CGAL_USE_FILE})
  list(APPEND LIBIGL_INCLUDE_DIRS ${CGAL_3RD_PARTY_INCLUDE_DIRS})
  list(APPEND LIBIGL_INCLUDE_DIRS ${CGAL_INCLUDE_DIRS})
  list(APPEND LIBIGL_CGAL_EXTRA_LIBRARIES ${CGAL_3RD_PARTY_LIBRARIES})
  list(APPEND LIBIGL_CGAL_EXTRA_LIBRARIES ${CGAL_LIBRARIES})
  list(APPEND LIBIGL_EXTRA_LIBRARIES ${LIBIGL_CGAL_EXTRA_LIBRARIES})
  if(LIBIGL_USE_STATIC_LIBRARY)
    CompileIGL_Module_Copyleft("cgal")
    target_include_directories(iglcgal PRIVATE
      ${CGAL_3RD_PARTY_INCLUDE_DIRS}
      ${CGAL_INCLUDE_DIRS})
  endif()
endif()

#Compile CoMISo
# NOTE: this cmakefile works only with the
# comiso available here: https://github.com/libigl/CoMISo
if(LIBIGL_WITH_COMISO)
  set(COMISO_DIR "${LIBIGL_EXTERNAL}/CoMISo")
  set(COMISO_INCLUDE_DIRS
    "${COMISO_DIR}/ext/gmm-4.2/include"
    "${COMISO_DIR}/../")
  list(APPEND LIBIGL_INCLUDE_DIRS ${COMISO_INCLUDE_DIRS})
  #add_definitions(-DINCLUDE_TEMPLATES) (what need this?)
  list(APPEND LIBIGL_DEFINITIONS "-DINCLUDE_TEMPLATES")
  if(APPLE)
    find_library(accelerate_library Accelerate)
    list(APPEND LIBIGL_COMISO_EXTRA_LIBRARIES "CoMISo" ${accelerate_library})
  elseif(UNIX)
    find_package(BLAS REQUIRED)
    list(APPEND LIBIGL_COMISO_EXTRA_LIBRARIES "CoMISo" ${BLAS_LIBRARIES})
  endif(APPLE)
  if(MSVC)
    set(CMAKE_CXX_FLAGS "${CMAKE_CXX_FLAGS} /D_SCL_SECURE_NO_DEPRECATE")
    #link_directories("${COMISO_ROOT}/CoMISo/ext/OpenBLAS-v0.2.14-Win64-int64/lib/")
    list(APPEND LIBIGL_COMISO_EXTRA_LIBRARIES "CoMISo" "${COMISO_DIR}/ext/OpenBLAS-v0.2.14-Win64-int64/lib/libopenblas.dll.a.lib")
  endif()
  list(APPEND LIBIGL_EXTRA_LIBRARIES ${LIBIGL_COMISO_EXTRA_LIBRARIES})
  add_subdirectory("${COMISO_DIR}" "CoMISo")
  if(MSVC)
    # Copy the dll
    add_custom_target(Copy-CoMISo-DLL ALL       # Adds a post-build event to MyTest
    COMMAND ${CMAKE_COMMAND} -E copy_if_different
        "${COMISO_DIR}/ext/OpenBLAS-v0.2.14-Win64-int64/bin/libopenblas.dll"
        "${CMAKE_CURRENT_BINARY_DIR}/../libopenblas.dll"
    COMMAND ${CMAKE_COMMAND} -E copy_if_different
        "${COMISO_DIR}/ext/OpenBLAS-v0.2.14-Win64-int64/bin/libgcc_s_seh-1.dll"
        "${CMAKE_CURRENT_BINARY_DIR}/../libgcc_s_seh-1.dll"
    COMMAND ${CMAKE_COMMAND} -E copy_if_different
        "${COMISO_DIR}/ext/OpenBLAS-v0.2.14-Win64-int64/bin/libgfortran-3.dll"
        "${CMAKE_CURRENT_BINARY_DIR}/../libgfortran-3.dll"
    COMMAND ${CMAKE_COMMAND} -E copy_if_different
        "${COMISO_DIR}/ext/OpenBLAS-v0.2.14-Win64-int64/bin/libquadmath-0.dll"
        "${CMAKE_CURRENT_BINARY_DIR}/../libquadmath-0.dll")
  endif()
  if(LIBIGL_USE_STATIC_LIBRARY)
    CompileIGL_Module_Copyleft("comiso")
    target_include_directories(iglcomiso PRIVATE ${COMISO_INCLUDE_DIRS})
    target_compile_definitions(iglcomiso PRIVATE -DINCLUDE_TEMPLATES)
  endif()
endif()

### Compile the cork parts ###
if(LIBIGL_WITH_CORK)
  set(CORK_DIR "${LIBIGL_EXTERNAL}/cork")
  set(CORK_INCLUDE_DIR "${CORK_DIR}/src")
  # call this "lib-cork" instead of "cork", otherwise cmake gets confused about
  # "cork" executable
  add_subdirectory("${CORK_DIR}" "lib-cork")
  list(APPEND LIBIGL_INCLUDE_DIRS "${CORK_INCLUDE_DIR}")
  list(APPEND LIBIGL_CORK_EXTRA_LIBRARIES "cork")
  list(APPEND LIBIGL_EXTRA_LIBRARIES ${LIBIGL_CORK_EXTRA_LIBRARIES})
  if(LIBIGL_USE_STATIC_LIBRARY)
    CompileIGL_Module_Copyleft("cork")
    target_include_directories(iglcork PRIVATE
      ${CORK_INCLUDE_DIR})
  endif()
endif()

### Compile the embree part ###
if(LIBIGL_WITH_EMBREE)
  set(EMBREE_DIR "${LIBIGL_EXTERNAL}/embree")

  set(ENABLE_ISPC_SUPPORT OFF CACHE BOOL " " FORCE)
  set(RTCORE_TASKING_SYSTEM "INTERNAL" CACHE BOOL " " FORCE)
  set(ENABLE_TUTORIALS OFF CACHE BOOL " " FORCE)
  set(ENABLE_STATIC_LIB ON CACHE BOOL " " FORCE)
  set(ENABLE_INSTALLER OFF CACHE BOOL " " FORCE)
  if(MSVC)
    set(USE_STATIC_RUNTIME OFF CACHE BOOL " " FORCE)
  endif()

  add_subdirectory("${EMBREE_DIR}" "embree")
  list(APPEND LIBIGL_INCLUDE_DIRS "${EMBREE_DIR}/include")
  list(APPEND LIBIGL_EMBREE_EXTRA_LIBRARIES "embree")
  list(APPEND LIBIGL_EXTRA_LIBRARIES ${LIBIGL_EMBREE_EXTRA_LIBRARIES})
  list(APPEND LIBIGL_DEFINITIONS "-DENABLE_STATIC_LIB")

  if(LIBIGL_USE_STATIC_LIBRARY)
    CompileIGL_Module("embree")
    target_include_directories(iglembree PRIVATE ${EMBREE_DIR}/include)
    target_compile_definitions(iglembree PRIVATE -DENABLE_STATIC_LIB)
  endif()
endif()

### Compile the lim part ###
if(LIBIGL_WITH_LIM)
  set(LIM_DIR "${LIBIGL_EXTERNAL}/lim")
  add_subdirectory("${LIM_DIR}" "lim")
  list(APPEND LIBIGL_INCLUDE_DIRS ${LIM_DIR})
  ## it depends on ligigl, so placing it here solve linking problems
  #list(APPEND LIBIGL_LIBRARIES "lim") 
  # ^--- Alec: I don't understand this comment. Does lim need to come before
  # libigl libraries? Why can't lim be placed where it belongs in
  # LIBIGL_EXTRA_LIBRARIES?
  set(LIBIGL_LIM_EXTRA_LIBRARIES "lim")
  list(APPEND LIBIGL_EXTRA_LIBRARIES "${LIBIGL_LIM_EXTRA_LIBRARIES}")

  if(LIBIGL_USE_STATIC_LIBRARY)
    CompileIGL_Module("lim")
    target_include_directories(igllim PRIVATE ${LIM_DIR})
  endif()
endif()

### Compile the matlab part ###
if(LIBIGL_WITH_MATLAB)
  find_package(MATLAB REQUIRED)
  list(APPEND LIBIGL_INCLUDE_DIRS ${MATLAB_INCLUDE_DIR})
  list(APPEND LIBIGL_MATLAB_EXTRA_LIBRARIES ${MATLAB_LIBRARIES})
  list(APPEND LIBIGL_EXTRA_LIBRARIES ${LIBIGL_MATLAB_EXTRA_LIBRARIES})

  if(LIBIGL_USE_STATIC_LIBRARY)
    CompileIGL_Module("matlab")
    target_include_directories(iglmatlab PRIVATE ${MATLAB_INCLUDE_DIR})
  endif()
endif()

### Compile the mosek part ###
if(LIBIGL_WITH_MOSEK)
  find_package(MOSEK REQUIRED)
  list(APPEND LIBIGL_INCLUDE_DIRS ${MOSEK_INCLUDE_DIR})
  list(APPEND LIBIGL_MOSEK_EXTRA_LIBRARIES ${MOSEK_LIBRARIES})
  list(APPEND LIBIGL_EXTRA_LIBRARIES ${LIBIGL_MOSEK_EXTRA_LIBRARIES})
  if(LIBIGL_USE_STATIC_LIBRARY)
    CompileIGL_Module("mosek")
    target_include_directories(iglmosek PRIVATE ${MOSEK_INCLUDE_DIR})
  endif()
else()
  list(APPEND LIBIGL_DEFINITIONS "-DIGL_NO_MOSEK")
endif()

### Compile the opengl parts ###
if(LIBIGL_WITH_OPENGL)
  if(LIBIGL_USE_STATIC_LIBRARY)
    CompileIGL_Module("opengl")
    CompileIGL_Module("opengl2")
    if(NOT APPLE)
      target_include_directories(iglopengl PRIVATE "${LIBIGL_EXTERNAL}/nanogui/ext/glew/include")
      target_include_directories(iglopengl2 PRIVATE "${LIBIGL_EXTERNAL}/nanogui/ext/glew/include")
    endif()
  endif()
endif()

### Compile the png parts ###
if(LIBIGL_WITH_PNG)
  set(STB_IMAGE_DIR "${LIBIGL_EXTERNAL}/stb_image")
  add_subdirectory("${STB_IMAGE_DIR}" "stb_image")
  list(APPEND LIBIGL_INCLUDE_DIRS ${STB_IMAGE_DIR})
  list(APPEND LIBIGL_PNG_EXTRA_LIBRARIES "stb_image")
  list(APPEND LIBIGL_EXTRA_LIBRARIES ${LIBIGL_PNG_EXTRA_LIBRARIES})
  if(LIBIGL_USE_STATIC_LIBRARY)
    CompileIGL_Module("png")
    target_include_directories(iglpng PRIVATE ${STB_IMAGE_DIR})
    if(NOT APPLE)
      target_include_directories(iglpng PRIVATE "${LIBIGL_EXTERNAL}/nanogui/ext/glew/include")
    endif()
  endif()
endif()

### Compile the tetgen part ###
if(LIBIGL_WITH_TETGEN)
  set(TETGEN_DIR "${LIBIGL_EXTERNAL}/tetgen")
  add_subdirectory("${TETGEN_DIR}" "tetgen")
  list(APPEND LIBIGL_INCLUDE_DIRS ${TETGEN_DIR})
  list(APPEND LIBIGL_TETGEN_EXTRA_LIBRARIES "tetgen")
  list(APPEND LIBIGL_EXTRA_LIBRARIES ${LIBIGL_TETGEN_EXTRA_LIBRARIES})

  if(LIBIGL_USE_STATIC_LIBRARY)
    CompileIGL_Module_Copyleft("tetgen")
    target_include_directories(igltetgen PRIVATE ${TETGEN_DIR})
  endif()
endif()

### Compile the triangle part ###
if(LIBIGL_WITH_TRIANGLE)
  set(TRIANGLE_DIR "${LIBIGL_EXTERNAL}/triangle")
  add_subdirectory("${TRIANGLE_DIR}" "triangle")
  list(APPEND LIBIGL_INCLUDE_DIRS ${TRIANGLE_DIR})
  list(APPEND LIBIGL_TRIANGLE_EXTRA_LIBRARIES "triangle")
  list(APPEND LIBIGL_EXTRA_LIBRARIES ${LIBIGL_TRIANGLE_EXTRA_LIBRARIES})

  if(LIBIGL_USE_STATIC_LIBRARY)
    CompileIGL_Module("triangle")
    target_include_directories(igltriangle PRIVATE ${TRIANGLE_DIR})
  endif()
endif()

### Compile the viewer ###
if(LIBIGL_WITH_VIEWER)
  set(NANOGUI_DIR "${LIBIGL_EXTERNAL}/nanogui")

  if(LIBIGL_WITH_NANOGUI)
    list(APPEND LIBIGL_DEFINITIONS "-DIGL_VIEWER_WITH_NANOGUI")

    set(NANOGUI_BUILD_PYTHON OFF CACHE BOOL " " FORCE)
    set(NANOGUI_BUILD_EXAMPLE OFF CACHE BOOL " " FORCE)
    set(NANOGUI_BUILD_SHARED  OFF CACHE BOOL " " FORCE)
    add_subdirectory("${NANOGUI_DIR}" "nanogui")

    set(VIEWER_INCLUDE_DIRS
      "${NANOGUI_DIR}/include"
      "${NANOGUI_DIR}/ext/nanovg/src"
      "${NANOGUI_DIR}/ext/glfw/include")
    set(LIBIGL_VIEWER_EXTRA_LIBRARIES "nanogui" ${NANOGUI_EXTRA_LIBS})
  else()
    set(GLFW_BUILD_EXAMPLES OFF CACHE BOOL " " FORCE)
    set(GLFW_BUILD_TESTS OFF CACHE BOOL " " FORCE)
    set(GLFW_BUILD_DOCS OFF CACHE BOOL " " FORCE)
    set(GLFW_BUILD_INSTALL OFF CACHE BOOL " " FORCE)
    add_subdirectory("${NANOGUI_DIR}/ext/glfw" "glfw")

    set(VIEWER_INCLUDE_DIRS "${NANOGUI_DIR}/ext/glfw/include")
    set(LIBIGL_VIEWER_EXTRA_LIBRARIES "glfw" ${GLFW_LIBRARIES})
  endif()

  ### GLEW for linux and windows
  if((UNIX AND NOT APPLE) OR WIN32) ### Compile glew if needed
    set(GLEW_INSTALL OFF CACHE BOOL " " FORCE)
    add_subdirectory("${NANOGUI_DIR}/ext/glew" "glew")
  endif()
  if(NOT APPLE)
    list(APPEND VIEWER_INCLUDE_DIRS "${NANOGUI_DIR}/ext/glew/include")
    list(APPEND LIBIGL_VIEWER_EXTRA_LIBRARIES "glew")
  endif()

  list(APPEND LIBIGL_INCLUDE_DIRS ${VIEWER_INCLUDE_DIRS})
  list(APPEND LIBIGL_EXTRA_LIBRARIES ${LIBIGL_VIEWER_EXTRA_LIBRARIES})

  if(LIBIGL_USE_STATIC_LIBRARY)
    CompileIGL_Module("viewer")
    if(LIBIGL_WITH_NANOGUI)
      target_compile_definitions(iglviewer PRIVATE -DIGL_VIEWER_WITH_NANOGUI)
    endif()
    target_include_directories(iglviewer PRIVATE ${VIEWER_INCLUDE_DIRS})
  endif()
endif()

<<<<<<< HEAD
=======
### Compile the opengl parts ###
if(LIBIGL_WITH_OPENGL)
  if(LIBIGL_USE_STATIC_LIBRARY)
    CompileIGL_Module("opengl")
    CompileIGL_Module("opengl2")
    if(NOT APPLE)
      target_include_directories(iglopengl PRIVATE "${LIBIGL_EXTERNAL}/nanogui/ext/glew/include")
      target_include_directories(iglopengl2 PRIVATE "${LIBIGL_EXTERNAL}/nanogui/ext/glew/include")
    endif()
  endif()
endif()

### Compile the png parts ###
if(LIBIGL_WITH_PNG)
  set(STB_IMAGE_DIR "${LIBIGL_EXTERNAL}/stb_image")
  add_subdirectory("${STB_IMAGE_DIR}" "stb_image")
  list(APPEND LIBIGL_INCLUDE_DIRS ${STB_IMAGE_DIR})
  list(APPEND LIBIGL_EXTRA_LIBRARIES "stb_image")
  if(LIBIGL_WITH_NANOGUI)
    set(STBI_LOAD OFF CACHE BOOL " " FORCE) # Nanogui already precompiles stbi_load
  else()
    set(STBI_LOAD ON  CACHE BOOL " " FORCE) # Nanogui already precompiles stbi_load
  endif()
  if(LIBIGL_USE_STATIC_LIBRARY)
    CompileIGL_Module("png")
    target_include_directories(iglpng PRIVATE ${STB_IMAGE_DIR})
    if(NOT APPLE)
      target_include_directories(iglpng PRIVATE "${LIBIGL_EXTERNAL}/nanogui/ext/glew/include")
    endif()
  endif()
endif()

#Compile CoMISo
# NOTE: this cmakefile works only with the
# comiso available here: https://github.com/libigl/CoMISo
if(LIBIGL_WITH_COMISO)
  set(COMISO_DIR "${LIBIGL_EXTERNAL}/CoMISo")

  set(COMISO_INCLUDE_DIRS
    "${COMISO_DIR}/ext/gmm-4.2/include"
    "${COMISO_DIR}/../")

  list(APPEND LIBIGL_INCLUDE_DIRS ${COMISO_INCLUDE_DIRS})

  #add_definitions(-DINCLUDE_TEMPLATES) (what need this?)
  list(APPEND LIBIGL_DEFINITIONS "-DINCLUDE_TEMPLATES")

  if(APPLE)
    find_library(accelerate_library Accelerate)
    list(APPEND LIBIGL_EXTRA_LIBRARIES "CoMISo" ${accelerate_library})
  elseif(UNIX)
    find_package(BLAS REQUIRED)
    list(APPEND LIBIGL_EXTRA_LIBRARIES "CoMISo" ${BLAS_LIBRARIES})
  endif(APPLE)

  if(MSVC)
    set(CMAKE_CXX_FLAGS "${CMAKE_CXX_FLAGS} /D_SCL_SECURE_NO_DEPRECATE")
    #link_directories("${COMISO_ROOT}/CoMISo/ext/OpenBLAS-v0.2.14-Win64-int64/lib/")
    list(APPEND LIBIGL_EXTRA_LIBRARIES "CoMISo" "${COMISO_DIR}/ext/OpenBLAS-v0.2.14-Win64-int64/lib/libopenblas.dll.a.lib")
  endif()

  add_subdirectory("${COMISO_DIR}" "CoMISo")

  if(MSVC)
    # Copy the dll
    add_custom_target(Copy-CoMISo-DLL ALL       # Adds a post-build event to MyTest
    COMMAND ${CMAKE_COMMAND} -E copy_if_different
        "${COMISO_DIR}/ext/OpenBLAS-v0.2.14-Win64-int64/bin/libopenblas.dll"
        "${CMAKE_CURRENT_BINARY_DIR}/../libopenblas.dll"
    COMMAND ${CMAKE_COMMAND} -E copy_if_different
        "${COMISO_DIR}/ext/OpenBLAS-v0.2.14-Win64-int64/bin/libgcc_s_seh-1.dll"
        "${CMAKE_CURRENT_BINARY_DIR}/../libgcc_s_seh-1.dll"
    COMMAND ${CMAKE_COMMAND} -E copy_if_different
        "${COMISO_DIR}/ext/OpenBLAS-v0.2.14-Win64-int64/bin/libgfortran-3.dll"
        "${CMAKE_CURRENT_BINARY_DIR}/../libgfortran-3.dll"
    COMMAND ${CMAKE_COMMAND} -E copy_if_different
        "${COMISO_DIR}/ext/OpenBLAS-v0.2.14-Win64-int64/bin/libquadmath-0.dll"
        "${CMAKE_CURRENT_BINARY_DIR}/../libquadmath-0.dll")
  endif()

  if(LIBIGL_USE_STATIC_LIBRARY)
    CompileIGL_Module_Copyleft("comiso")
    target_include_directories(iglcomiso PRIVATE ${COMISO_INCLUDE_DIRS})
    target_compile_definitions(iglcomiso PRIVATE -DINCLUDE_TEMPLATES)
  endif()
endif()

>>>>>>> 0daf9e09
### Compile the xml part ###
if(LIBIGL_WITH_XML)
  set(TINYXML2_DIR "${LIBIGL_EXTERNAL}/tinyxml2")
  add_library(tinyxml2 STATIC ${TINYXML2_DIR}/tinyxml2.cpp ${TINYXML2_DIR}/tinyxml2.h)
  set_target_properties(tinyxml2 PROPERTIES
          COMPILE_DEFINITIONS "TINYXML2_EXPORT"
          VERSION "3.0.0"
          SOVERSION "3")
  list(APPEND LIBIGL_INCLUDE_DIRS ${TINYXML2_DIR})
  list(APPEND LIBIGL_XML_EXTRA_LIBRARIES "tinyxml2")
  list(APPEND LIBIGL_EXTRA_LIBRARIES ${LIBIGL_XML_EXTRA_LIBRARIES})
  if(LIBIGL_USE_STATIC_LIBRARY)
    CompileIGL_Module("xml")
    target_include_directories(iglxml PRIVATE ${TINYXML2_DIR})
  endif()
endif()

# Function to print list nicely
function(print_list title list)
  message("-- ${title}:")
  foreach(elt ${list})
    message("\t ${elt}")
  endforeach()
endfunction()

# Pass the list of compiled libraries to the parent if there is one
if(NOT ${CMAKE_PROJECT_NAME} STREQUAL ${PROJECT_NAME})
  list(REVERSE LIBIGL_LIBRARIES)

  set(LIBIGL_INCLUDE_DIRS ${LIBIGL_INCLUDE_DIRS} PARENT_SCOPE)
  set(LIBIGL_LIBRARIES ${LIBIGL_LIBRARIES} PARENT_SCOPE)
  set(LIBIGL_ANTTWEAKBAR_EXTRA_LIBRARIES ${LIBIGL_ANTTWEAKBAR_EXTRA_LIBRARIES} PARENT_SCOPE)
  #set(LIBIGL_BBW_EXTRA_LIBRARIES         ${LIBIGL_BBW_EXTRA_LIBRARIES}         PARENT_SCOPE)
  set(LIBIGL_CGAL_EXTRA_LIBRARIES        ${LIBIGL_CGAL_EXTRA_LIBRARIES}        PARENT_SCOPE)
  set(LIBIGL_COMISO_EXTRA_LIBRARIES      ${LIBIGL_COMISO_EXTRA_LIBRARIES}      PARENT_SCOPE)
  set(LIBIGL_CORK_EXTRA_LIBRARIES        ${LIBIGL_CORK_EXTRA_LIBRARIES}        PARENT_SCOPE)
  set(LIBIGL_EMBREE_EXTRA_LIBRARIES      ${LIBIGL_EMBREE_EXTRA_LIBRARIES}      PARENT_SCOPE)
  set(LIBIGL_LIM_EXTRA_LIBRARIES         ${LIBIGL_LIM_EXTRA_LIBRARIES}         PARENT_SCOPE)
  set(LIBIGL_MATLAB_EXTRA_LIBRARIES      ${LIBIGL_MATLAB_EXTRA_LIBRARIES}      PARENT_SCOPE)
  set(LIBIGL_MOSEK_EXTRA_LIBRARIES       ${LIBIGL_MOSEK_EXTRA_LIBRARIES}       PARENT_SCOPE)
  set(LIBIGL_NANOGUI_EXTRA_LIBRARIES     ${LIBIGL_NANOGUI_EXTRA_LIBRARIES}     PARENT_SCOPE)
  #set(LIBIGL_OPENGL_EXTRA_LIBRARIES      ${LIBIGL_OPENGL_EXTRA_LIBRARIES}      PARENT_SCOPE)
  set(LIBIGL_PNG_EXTRA_LIBRARIES         ${LIBIGL_PNG_EXTRA_LIBRARIES}         PARENT_SCOPE)
  set(LIBIGL_TETGEN_EXTRA_LIBRARIES      ${LIBIGL_TETGEN_EXTRA_LIBRARIES}      PARENT_SCOPE)
  set(LIBIGL_TRIANGLE_EXTRA_LIBRARIES    ${LIBIGL_TRIANGLE_EXTRA_LIBRARIES}    PARENT_SCOPE)
  set(LIBIGL_VIEWER_EXTRA_LIBRARIES      ${LIBIGL_VIEWER_EXTRA_LIBRARIES}      PARENT_SCOPE)
  set(LIBIGL_XML_EXTRA_LIBRARIES         ${LIBIGL_XML_EXTRA_LIBRARIES}         PARENT_SCOPE)
  set(LIBIGL_EXTRA_LIBRARIES ${LIBIGL_EXTRA_LIBRARIES} PARENT_SCOPE)
  set(LIBIGL_DEFINITIONS ${LIBIGL_DEFINITIONS} PARENT_SCOPE)

  ### ligIGL information ###
  print_list("libigl includes" "${LIBIGL_INCLUDE_DIRS}")
  print_list("libigl libraries" "${LIBIGL_LIBRARIES}")
  print_list("libigl extra libraries" "${LIBIGL_EXTRA_LIBRARIES}")
  print_list("libigl definitions" "${LIBIGL_DEFINITIONS}")
endif()<|MERGE_RESOLUTION|>--- conflicted
+++ resolved
@@ -432,96 +432,6 @@
   endif()
 endif()
 
-<<<<<<< HEAD
-=======
-### Compile the opengl parts ###
-if(LIBIGL_WITH_OPENGL)
-  if(LIBIGL_USE_STATIC_LIBRARY)
-    CompileIGL_Module("opengl")
-    CompileIGL_Module("opengl2")
-    if(NOT APPLE)
-      target_include_directories(iglopengl PRIVATE "${LIBIGL_EXTERNAL}/nanogui/ext/glew/include")
-      target_include_directories(iglopengl2 PRIVATE "${LIBIGL_EXTERNAL}/nanogui/ext/glew/include")
-    endif()
-  endif()
-endif()
-
-### Compile the png parts ###
-if(LIBIGL_WITH_PNG)
-  set(STB_IMAGE_DIR "${LIBIGL_EXTERNAL}/stb_image")
-  add_subdirectory("${STB_IMAGE_DIR}" "stb_image")
-  list(APPEND LIBIGL_INCLUDE_DIRS ${STB_IMAGE_DIR})
-  list(APPEND LIBIGL_EXTRA_LIBRARIES "stb_image")
-  if(LIBIGL_WITH_NANOGUI)
-    set(STBI_LOAD OFF CACHE BOOL " " FORCE) # Nanogui already precompiles stbi_load
-  else()
-    set(STBI_LOAD ON  CACHE BOOL " " FORCE) # Nanogui already precompiles stbi_load
-  endif()
-  if(LIBIGL_USE_STATIC_LIBRARY)
-    CompileIGL_Module("png")
-    target_include_directories(iglpng PRIVATE ${STB_IMAGE_DIR})
-    if(NOT APPLE)
-      target_include_directories(iglpng PRIVATE "${LIBIGL_EXTERNAL}/nanogui/ext/glew/include")
-    endif()
-  endif()
-endif()
-
-#Compile CoMISo
-# NOTE: this cmakefile works only with the
-# comiso available here: https://github.com/libigl/CoMISo
-if(LIBIGL_WITH_COMISO)
-  set(COMISO_DIR "${LIBIGL_EXTERNAL}/CoMISo")
-
-  set(COMISO_INCLUDE_DIRS
-    "${COMISO_DIR}/ext/gmm-4.2/include"
-    "${COMISO_DIR}/../")
-
-  list(APPEND LIBIGL_INCLUDE_DIRS ${COMISO_INCLUDE_DIRS})
-
-  #add_definitions(-DINCLUDE_TEMPLATES) (what need this?)
-  list(APPEND LIBIGL_DEFINITIONS "-DINCLUDE_TEMPLATES")
-
-  if(APPLE)
-    find_library(accelerate_library Accelerate)
-    list(APPEND LIBIGL_EXTRA_LIBRARIES "CoMISo" ${accelerate_library})
-  elseif(UNIX)
-    find_package(BLAS REQUIRED)
-    list(APPEND LIBIGL_EXTRA_LIBRARIES "CoMISo" ${BLAS_LIBRARIES})
-  endif(APPLE)
-
-  if(MSVC)
-    set(CMAKE_CXX_FLAGS "${CMAKE_CXX_FLAGS} /D_SCL_SECURE_NO_DEPRECATE")
-    #link_directories("${COMISO_ROOT}/CoMISo/ext/OpenBLAS-v0.2.14-Win64-int64/lib/")
-    list(APPEND LIBIGL_EXTRA_LIBRARIES "CoMISo" "${COMISO_DIR}/ext/OpenBLAS-v0.2.14-Win64-int64/lib/libopenblas.dll.a.lib")
-  endif()
-
-  add_subdirectory("${COMISO_DIR}" "CoMISo")
-
-  if(MSVC)
-    # Copy the dll
-    add_custom_target(Copy-CoMISo-DLL ALL       # Adds a post-build event to MyTest
-    COMMAND ${CMAKE_COMMAND} -E copy_if_different
-        "${COMISO_DIR}/ext/OpenBLAS-v0.2.14-Win64-int64/bin/libopenblas.dll"
-        "${CMAKE_CURRENT_BINARY_DIR}/../libopenblas.dll"
-    COMMAND ${CMAKE_COMMAND} -E copy_if_different
-        "${COMISO_DIR}/ext/OpenBLAS-v0.2.14-Win64-int64/bin/libgcc_s_seh-1.dll"
-        "${CMAKE_CURRENT_BINARY_DIR}/../libgcc_s_seh-1.dll"
-    COMMAND ${CMAKE_COMMAND} -E copy_if_different
-        "${COMISO_DIR}/ext/OpenBLAS-v0.2.14-Win64-int64/bin/libgfortran-3.dll"
-        "${CMAKE_CURRENT_BINARY_DIR}/../libgfortran-3.dll"
-    COMMAND ${CMAKE_COMMAND} -E copy_if_different
-        "${COMISO_DIR}/ext/OpenBLAS-v0.2.14-Win64-int64/bin/libquadmath-0.dll"
-        "${CMAKE_CURRENT_BINARY_DIR}/../libquadmath-0.dll")
-  endif()
-
-  if(LIBIGL_USE_STATIC_LIBRARY)
-    CompileIGL_Module_Copyleft("comiso")
-    target_include_directories(iglcomiso PRIVATE ${COMISO_INCLUDE_DIRS})
-    target_compile_definitions(iglcomiso PRIVATE -DINCLUDE_TEMPLATES)
-  endif()
-endif()
-
->>>>>>> 0daf9e09
 ### Compile the xml part ###
 if(LIBIGL_WITH_XML)
   set(TINYXML2_DIR "${LIBIGL_EXTERNAL}/tinyxml2")
