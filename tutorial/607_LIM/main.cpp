--- conflicted
+++ resolved
@@ -48,10 +48,6 @@
 
     // set mesh
     viewer.set_vertices(V1);
-<<<<<<< HEAD
-=======
-  }
->>>>>>> baeee547
 
     return true;
   }
