#include <igl/read_triangle_mesh.h>
#include <igl/hessian_energy.h>
#include <igl/massmatrix.h>
#include <igl/cotmatrix.h>
#include <igl/jet.h>
#include <igl/edges.h>
#include <igl/components.h>
#include <igl/remove_unreferenced.h>
#include <igl/opengl/glfw/Viewer.h>

#include <Eigen/Core>
#include <Eigen/SparseCholesky>

#include <iostream>
#include <set>
#include <limits>
#include <stdlib.h>

#include "tutorial_shared_path.h"

#include <igl/isolines.h>


int main(int argc, char * argv[])
{
    typedef Eigen::SparseMatrix<double> SparseMat;

    //Read our mesh
    Eigen::MatrixXd V;
    Eigen::MatrixXi F, E;
    if(!igl::read_triangle_mesh(
        argc>1?argv[1]: TUTORIAL_SHARED_PATH "/beetle.off",V,F)) {
        std::cout << "Failed to load mesh." << std::endl;
    }
    igl::edges(F,E);

    //Constructing an exact function to smooth
    Eigen::VectorXd zexact = V.block(0,2,V.rows(),1).array()
        + 0.5*V.block(0,1,V.rows(),1).array()
        + V.block(0,1,V.rows(),1).array().pow(2)
        + V.block(0,2,V.rows(),1).array().pow(3);

    //Make the exact function noisy
    srand(5);
    const double s = 0.2*(zexact.maxCoeff() - zexact.minCoeff());
    Eigen::VectorXd znoisy = zexact + s*Eigen::VectorXd::Random(zexact.size());

    //Constructing the squared Laplacian and squared Hessian energy
    SparseMat L, M;
    igl::cotmatrix(V, F, L);
    igl::massmatrix(V, F, igl::MASSMATRIX_TYPE_BARYCENTRIC, M);
    Eigen::SimplicialLDLT<SparseMat> solver(M);
    SparseMat MinvL = solver.solve(L);
    SparseMat QL = L.transpose()*MinvL;
    SparseMat QH;
    igl::hessian_energy(V, F, QH);

    //Solve to find Laplacian-smoothed and Hessian-smoothed solutions
    const double al = 8e-4;
    Eigen::SimplicialLDLT<SparseMat> lapSolver(al*QL + (1.-al)*M);
    Eigen::VectorXd zl = lapSolver.solve(al*M*znoisy);
    const double ah = 5e-6;
    Eigen::SimplicialLDLT<SparseMat> hessSolver(ah*QH + (1.-ah)*M);
    Eigen::VectorXd zh = hessSolver.solve(ah*M*znoisy);

    //Viewer that shows all functions: zexact, znoisy, zl, zh
    igl::opengl::glfw::Viewer viewer;
    viewer.selected_data().set_mesh(V,F);
    viewer.selected_data().show_lines = false;
    viewer.callback_key_down =
      [&](igl::opengl::glfw::Viewer & viewer, unsigned char key, int mod)->bool
      {
        //Graduate result to show isolines, then compute color matrix
        const Eigen::VectorXd* z;
        switch(key) {
            case '1':
                z = &zexact;
                break;
            case '2':
                z = &znoisy;
                break;
            case '3':
                z = &zl;
                break;
            case '4':
                z = &zh;
                break;
            default:
                return false;
        }
        Eigen::MatrixXd isoV;
        Eigen::MatrixXi isoE;
        if(key!='2')
            igl::isolines(V, F, *z, 30, isoV, isoE);
        viewer.selected_data().set_edges(isoV,isoE,Eigen::RowVector3d(0,0,0));
        Eigen::MatrixXd colors;
        igl::jet(*z, true, colors);
<<<<<<< HEAD
        viewer.selected_data().set_colors(colors);
=======
        viewer.data.set_colors(colors);
        return true;
>>>>>>> 1a50e1d4
    };
    std::cout << R"(Usage:
1  Show original function
2  Show noisy function
3  Biharmonic smoothing (zero Neumann boundary)
4  Biharmonic smoothing (natural Hessian boundary)

)";
    viewer.launch();

    return 0;
}<|MERGE_RESOLUTION|>--- conflicted
+++ resolved
@@ -95,12 +95,8 @@
         viewer.selected_data().set_edges(isoV,isoE,Eigen::RowVector3d(0,0,0));
         Eigen::MatrixXd colors;
         igl::jet(*z, true, colors);
-<<<<<<< HEAD
         viewer.selected_data().set_colors(colors);
-=======
-        viewer.data.set_colors(colors);
         return true;
->>>>>>> 1a50e1d4
     };
     std::cout << R"(Usage:
 1  Show original function
