# libigl - A simple C++ geometry processing library

![](tutorial/images/libigl-logo.jpg)

<<<<<<< HEAD
=======
<http://libigl.github.io/libigl/>
>>>>>>> 7aace144
<https://github.com/libigl/libigl/>

libigl is a simple C++ geometry processing library. We have a wide functionality including construction of sparse discrete differential geometry operators and finite-elements matrices such as the contangent Laplacian and diagonalized mass matrix, simple facet and edge-based topology data structures, mesh-viewing utilities for OpenGL and GLSL, and many core functions for matrix manipulation which make [Eigen](http://eigen.tuxfamily.org) feel a lot more like MATLAB.

It is first and foremost a header library. Each header file contains a single function. Most are tailored to operate on a generic triangle mesh stored in an n-by-3 matrix of vertex positions V and an m-by-3 matrix of triangle indices F. The library may also be [compiled](build/README.html) into a statically linked library, for faster compile times with your projects.

We use the [Eigen](http://eigen.tuxfamily.org) library heavily in our code. Our group prototypes a lot in MATLAB, and we have a useful [conversion table](http://libigl.github.io/libigl/tutorial/matlab-to-eigen.html) from MATLAB to libigl/Eigen.

# Tutorial

As of version 1.0, libigl includes an introductory
[tutorial](http://libigl.github.io/libigl/tutorial/tutorial.html) that covers
its basic functionalities.

## Installation
Libigl is a *header* library. You do **not** need to build anything to install.
Simply add `igl/` to your include path and include relevant headers. Here is a
small "Hello, World" program:

```cpp
#include <igl/cotmatrix.h>
#include <Eigen/Dense>
#include <Eigen/Sparse>
#include <iostream>
int main()
{
  Eigen::MatrixXd V(4,2);
  V<<0,0,
     1,0,
     1,1,
     0,1;
  Eigen::MatrixXi F(2,3);
  F<<0,1,2,
     0,2,3;
  Eigen::SparseMatrix<double> L;
  igl::cotmatrix(V,F,L);
  std::cout<<"Hello, mesh: "<<std::endl<<L*V<<std::endl;
  return 0;
}
```

If you save this in `hello.cpp`, then you could compile this with (assuming Eigen
  is installed in /opt/local/include/eigen3):

```bash
gcc -I/opt/local/include/eigen3 -I./igl/ hello.cpp -o hello
```

Running `./hello` would then produce

```
Hello, mesh:
 0.5  0.5
-0.5  0.5
-0.5 -0.5
 0.5 -0.5
```

## Dependencies
Dependencies are on a per-include basis and the majority of the functions in libigl
depends only on the [Eigen](http://eigen.tuxfamily.org) library.

For more information see our [tutorial](tutorial/tutorial.html).

# Download
You can keep up to date by cloning a read-only copy of our GitHub [repository](https://github.com/libigl).

## How to contribute

If you are interested in joining development, please fork the repository and submit a [pull request](https://help.github.com/articles/using-pull-requests/) with your changes.

## License
libigl is primarily [MPL2](http://www.mozilla.org/MPL/2.0/) licensed ([FAQ](http://www.mozilla.org/MPL/2.0/FAQ.html)). Some files contain third-party code under other licenses. We're currently in the processes of identifying these and marking appropriately.

## Attribution
If you use libigl in your academic projects, please cite the papers we implement
as appropriate. To cite the library in general, you could use this BibTeX entry:

```bibtex
@misc{libigl,
  title = {{libigl}: A simple {C++} geometry processing library},
  author = {Alec Jacobson and Daniele Panozzo and others},
  note = {http://igl.ethz.ch/projects/libigl/},
  year = {2014},
}
```

# Contact

Libigl is a group endeavor led by [Alec Jacobson](http://www.cs.columbia.edu/~jacobson/) and [Daniele Panozzo](http://www.inf.ethz.ch/personal/dpanozzo/). Please
[contact us](mailto:alecjacobson@gmail.com,daniele.panozzo@gmail.com) if you have questions or comments. We are happy to get feedback!

If you're using libigl in your projects, quickly [drop us a
note](mailto:alecjacobson@gmail.com,daniele.panozzo@gmail.com). Tell us who you are and what you're using it for. This helps us apply for funding and justify spending time maintaining
this.

If you find bugs or have problems please use our [github issue tracking
page](https://github.com/libigl/libigl/issues).


<<<<<<< HEAD
### Copyright
2014 Alec Jacobson, Daniele Panozzo, Olga Diamanti, Kenshi
Takayama, Leo Sacht, Wenzel Jacob, Nico Pietroni, Amir Vaxman
=======
```bibtex
@misc{libigl,
  title = {{libigl}: A simple {C++} geometry processing library},
  author = {Alec Jacobson and Daniele Panozzo and others},
  note = {http://libigl.github.io/libigl/},
  year = {2014},
}
```
>>>>>>> 7aace144
<|MERGE_RESOLUTION|>--- conflicted
+++ resolved
@@ -2,10 +2,6 @@
 
 ![](tutorial/images/libigl-logo.jpg)
 
-<<<<<<< HEAD
-=======
-<http://libigl.github.io/libigl/>
->>>>>>> 7aace144
 <https://github.com/libigl/libigl/>
 
 libigl is a simple C++ geometry processing library. We have a wide functionality including construction of sparse discrete differential geometry operators and finite-elements matrices such as the contangent Laplacian and diagonalized mass matrix, simple facet and edge-based topology data structures, mesh-viewing utilities for OpenGL and GLSL, and many core functions for matrix manipulation which make [Eigen](http://eigen.tuxfamily.org) feel a lot more like MATLAB.
@@ -105,18 +101,6 @@
 If you find bugs or have problems please use our [github issue tracking
 page](https://github.com/libigl/libigl/issues).
 
-
-<<<<<<< HEAD
 ### Copyright
 2014 Alec Jacobson, Daniele Panozzo, Olga Diamanti, Kenshi
-Takayama, Leo Sacht, Wenzel Jacob, Nico Pietroni, Amir Vaxman
-=======
-```bibtex
-@misc{libigl,
-  title = {{libigl}: A simple {C++} geometry processing library},
-  author = {Alec Jacobson and Daniele Panozzo and others},
-  note = {http://libigl.github.io/libigl/},
-  year = {2014},
-}
-```
->>>>>>> 7aace144
+Takayama, Leo Sacht, Wenzel Jacob, Nico Pietroni, Amir Vaxman