#include <test_common.h>
#include <igl/cotmatrix_entries.h>
#include <igl/edge_lengths.h>
#include <igl/EPS.h>

TEST_CASE("cotmatrix_entries: simple", "[igl]")
{
  //The allowed error for this test
  const double epsilon = 1e-15;

  Eigen::MatrixXd V;
  Eigen::MatrixXi F;
  //This is a cube of dimensions 1.0x1.0x1.0
  test_common::load_mesh("cube.obj", V, F);

  //Prepare another mesh with triangles along side diagonals of the cube
  //These triangles are form a regular tetrahedron of side sqrt(2)
  Eigen::MatrixXi F_tet(4,3);
  F_tet << 4,6,1,
            6,4,3,
            4,1,3,
            1,6,3;

  //1. Check cotmatrix_entries

  Eigen::MatrixXd C1;
  igl::cotmatrix_entries(V,F,C1);
  REQUIRE (C1.rows() == F.rows());
  REQUIRE (C1.cols() == 3);
  //All angles in unit cube measure 45 or 90 degrees
  //Their (half)cotangent must value 0.5 or 0.0
  for(int f = 0;f<C1.rows();f++)
  {
#ifdef IGL_EDGE_LENGTHS_SQUARED_H
      //Hard assert if we have edge_length_squared
      for(int v = 0;v<3;v++)
        if (C1(f,v) > 0.1)
            REQUIRE (C1(f,v) == 0.5);
        else
           REQUIRE (C1(f,v) == 0.0);
       //All cotangents sum 1.0 for those triangles
       REQUIRE (C1.row(f).sum() == 1.0);
#else
      //Soft assert if we have not edge_length_squared
      for(int v = 0;v<3;v++)
        if (C1(f,v) > 0.1)
            REQUIRE (C1(f,v) == Approx (0.5).margin( epsilon));
        else
            REQUIRE (C1(f,v) == Approx (0.0).margin( epsilon));
       //All cotangents sum 1.0 for those triangles
       REQUIRE (C1.row(f).sum() == Approx (1.0).margin( epsilon));
#endif
  }

  //Check the regular tetrahedron
  Eigen::MatrixXd C2;
  igl::cotmatrix_entries(V,F_tet,C2);
  REQUIRE (C2.rows() == F_tet.rows());
  REQUIRE (C2.cols() == 3);
  for(int f = 0;f<C2.rows();f++)
  {
    //Their (half)cotangent must value 0.5 / tan(M_PI / 3.0)
    for(int v = 0;v<3;v++)
       REQUIRE (C2(f,v) == Approx (0.5 / tan(M_PI / 3.0)).margin( epsilon));
  }

  //Scale the cube to have huge sides
  Eigen::MatrixXd V_huge = V * 1.0e8;
  igl::cotmatrix_entries(V_huge,F,C1);
  REQUIRE (C1.rows() == F.rows());
  REQUIRE (C1.cols() == 3);
  //All angles still measure 45 or 90 degrees
  //Their (half)cotangent must value 0.5 or 0.0
  for(int f = 0;f<C1.rows();f++)
  {
#ifdef IGL_EDGE_LENGTHS_SQUARED_H
      //Hard assert if we have edge_length_squared
      for(int v = 0;v<3;v++)
        if (C1(f,v) > 0.1)
            REQUIRE (C1(f,v) == 0.5);
        else
           REQUIRE (C1(f,v) == 0.0);
       //All cotangents sum 1.0 for those triangles
       REQUIRE (C1.row(f).sum() == 1.0);
#else
      //Soft assert if we have not edge_length_squared
      for(int v = 0;v<3;v++)
        if (C1(f,v) > 0.1)
            REQUIRE (C1(f,v) == Approx (0.5).margin( epsilon));
        else
            REQUIRE (C1(f,v) == Approx (0.0).margin( epsilon));
       //All cotangents sum 1.0 for those triangles
       REQUIRE (C1.row(f).sum() == Approx (1.0).margin( epsilon));
#endif

  }

  //Check the huge regular tetrahedron
  igl::cotmatrix_entries(V_huge,F_tet,C2);
  REQUIRE (C2.rows() == F_tet.rows());
  REQUIRE (C2.cols() == 3);
  for(int f = 0;f<C2.rows();f++)
  {
    //Their (half)cotangent must value 0.5 / tan(M_PI / 3.0)
    for(int v = 0;v<3;v++)
       REQUIRE (C2(f,v) == Approx (0.5 / tan(M_PI / 3.0)).margin( epsilon));
  }

  //Scale the cube to have tiny sides
  Eigen::MatrixXd V_tiny = V * 1.0e-8;
  igl::cotmatrix_entries(V_tiny,F,C1);
  REQUIRE (C1.rows() == F.rows());
  REQUIRE (C1.cols() == 3);
  //All angles still measure 45 or 90 degrees
  //Their (half)cotangent must value 0.5 or 0.0
  for(int f = 0;f<C1.rows();f++)
  {
    for(int v = 0;v<3;v++)
        if (C1(f,v) > 0.1)
           REQUIRE (C1(f,v) == Approx (0.5).margin( epsilon));
        else
           REQUIRE (C1(f,v) == Approx (0.0).margin( epsilon));
    //All cotangents sum 1.0 for those triangles
    REQUIRE (C1.row(f).sum() == Approx (1.0).margin( epsilon));
  }

  //Check the tiny regular tetrahedron
  igl::cotmatrix_entries(V_tiny,F_tet,C2);
  REQUIRE (C2.rows() == F_tet.rows());
  REQUIRE (C2.cols() == 3);
  for(int f = 0;f<C2.rows();f++)
  {
    //Their (half)cotangent must value 0.5 / tan(M_PI / 3.0)
    for(int v = 0;v<3;v++)
       REQUIRE (C2(f,v) == Approx (0.5 / tan(M_PI / 3.0)).margin( epsilon));
  }
<<<<<<< HEAD
=======

}//TEST(cotmatrix_entries, simple)

TEST(cotmatrix_entries, intrinsic)
{
  Eigen::MatrixXd V;
  Eigen::MatrixXi F;
  //This is a cube of dimensions 1.0x1.0x1.0
  test_common::load_mesh("cube.obj", V, F);
  Eigen::MatrixXd Cext,Cint;
  // compute C extrinsically
  igl::cotmatrix_entries(V,F,Cext);
  // compute C intrinsically
  Eigen::MatrixXd l;
  igl::edge_lengths(V,F,l);
  igl::cotmatrix_entries(l,Cint);
  test_common::assert_near(Cext,Cint,igl::EPS<double>());
>>>>>>> 80a8e2df
}<|MERGE_RESOLUTION|>--- conflicted
+++ resolved
@@ -134,12 +134,9 @@
     for(int v = 0;v<3;v++)
        REQUIRE (C2(f,v) == Approx (0.5 / tan(M_PI / 3.0)).margin( epsilon));
   }
-<<<<<<< HEAD
-=======
-
 }//TEST(cotmatrix_entries, simple)
 
-TEST(cotmatrix_entries, intrinsic)
+TEST_CASE("cotmatrix_entries: intrinsic", "[igl]")
 {
   Eigen::MatrixXd V;
   Eigen::MatrixXi F;
@@ -153,5 +150,4 @@
   igl::edge_lengths(V,F,l);
   igl::cotmatrix_entries(l,Cint);
   test_common::assert_near(Cext,Cint,igl::EPS<double>());
->>>>>>> 80a8e2df
 }