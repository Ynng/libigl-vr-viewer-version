// This file is part of libigl, a simple c++ geometry processing library.
//
// Copyright (C) 2014 Daniele Panozzo <daniele.panozzo@gmail.com>
//
// This Source Code Form is subject to the terms of the Mozilla Public License
// v. 2.0. If a copy of the MPL was not distributed with this file, You can
// obtain one at http://mozilla.org/MPL/2.0/.

#include "ViewerData.h"
#include "ViewerCore.h"

#include "../per_face_normals.h"
#include "../material_colors.h"
#include "../parula.h"
#include "../per_vertex_normals.h"

#include <iostream>


IGL_INLINE igl::opengl::ViewerData::ViewerData()
: dirty(MeshGL::DIRTY_ALL),
<<<<<<< HEAD
  // UINT_MAX sets all bits to 1 so these defaults get applied to all view cores
  show_faces        (UINT_MAX),
  show_lines        (UINT_MAX),
  invert_normals    (false),
  show_overlay      (UINT_MAX),
  show_overlay_depth(UINT_MAX),
  show_vertid       (false),
  show_faceid       (false),
  show_texture      (false),
=======
  show_faces(true),
  show_lines(true),
  invert_normals(false),
  show_overlay(true),
  show_overlay_depth(true),
  show_vertid(false),
  show_faceid(false),
  show_labels(false),
  show_texture(false),
>>>>>>> abe94567
  point_size(30),
  line_width(0.5f),
  line_color(0,0,0,1),
  label_color(0,0,0.04,1),
  shininess(35.0f),
  id(-1),
  is_visible        (UINT_MAX)
{
  clear();
};

IGL_INLINE void igl::opengl::ViewerData::set_face_based(bool newvalue)
{
  if (face_based != newvalue)
  {
    face_based = newvalue;
    dirty = MeshGL::DIRTY_ALL;
  }
}

// Helpers that draws the most common meshes
IGL_INLINE void igl::opengl::ViewerData::set_mesh(
    const Eigen::MatrixXd& _V, const Eigen::MatrixXi& _F)
{
  using namespace std;

  Eigen::MatrixXd V_temp;

  // If V only has two columns, pad with a column of zeros
  if (_V.cols() == 2)
  {
    V_temp = Eigen::MatrixXd::Zero(_V.rows(),3);
    V_temp.block(0,0,_V.rows(),2) = _V;
  }
  else
    V_temp = _V;

  if (V.rows() == 0 && F.rows() == 0)
  {
    V = V_temp;
    F = _F;

    compute_normals();
    uniform_colors(
      Eigen::Vector3d(GOLD_AMBIENT[0], GOLD_AMBIENT[1], GOLD_AMBIENT[2]),
      Eigen::Vector3d(GOLD_DIFFUSE[0], GOLD_DIFFUSE[1], GOLD_DIFFUSE[2]),
      Eigen::Vector3d(GOLD_SPECULAR[0], GOLD_SPECULAR[1], GOLD_SPECULAR[2]));

    grid_texture();
  }
  else
  {
    if (_V.rows() == V.rows() && _F.rows() == F.rows())
    {
      V = V_temp;
      F = _F;
    }
    else
      cerr << "ERROR (set_mesh): The new mesh has a different number of vertices/faces. Please clear the mesh before plotting."<<endl;
  }
  dirty |= MeshGL::DIRTY_FACE | MeshGL::DIRTY_POSITION;
}

IGL_INLINE void igl::opengl::ViewerData::set_vertices(const Eigen::MatrixXd& _V)
{
  V = _V;
  assert(F.size() == 0 || F.maxCoeff() < V.rows());
  dirty |= MeshGL::DIRTY_POSITION;
}

IGL_INLINE void igl::opengl::ViewerData::set_normals(const Eigen::MatrixXd& N)
{
  using namespace std;
  if (N.rows() == V.rows())
  {
    set_face_based(false);
    V_normals = N;
  }
  else if (N.rows() == F.rows() || N.rows() == F.rows()*3)
  {
    set_face_based(true);
    F_normals = N;
  }
  else
    cerr << "ERROR (set_normals): Please provide a normal per face, per corner or per vertex."<<endl;
  dirty |= MeshGL::DIRTY_NORMAL;
}

IGL_INLINE void igl::opengl::ViewerData::set_visible(bool value, unsigned int core_id /*= 1*/)
{
  if (value)
    is_visible |= core_id;
  else
  is_visible &= ~core_id;
}

IGL_INLINE void igl::opengl::ViewerData::copy_options(const ViewerCore &from, const ViewerCore &to)
{
  to.set(show_overlay      , from.is_set(show_overlay)      );
  to.set(show_overlay_depth, from.is_set(show_overlay_depth));
  to.set(show_texture      , from.is_set(show_texture)      );
  to.set(show_faces        , from.is_set(show_faces)        );
  to.set(show_lines        , from.is_set(show_lines)        );
}

IGL_INLINE void igl::opengl::ViewerData::set_colors(const Eigen::MatrixXd &C)
{
  using namespace std;
  using namespace Eigen;
  if(C.rows()>0 && C.cols() == 1)
  {
    Eigen::MatrixXd C3;
    igl::parula(C,true,C3);
    return set_colors(C3);
  }
  // Ambient color should be darker color
  const auto ambient = [](const MatrixXd & C)->MatrixXd
  {
    MatrixXd T = 0.1*C;
    T.col(3) = C.col(3);
    return T;
  };
  // Specular color should be a less saturated and darker color: dampened
  // highlights
  const auto specular = [](const MatrixXd & C)->MatrixXd
  {
    const double grey = 0.3;
    MatrixXd T = grey+0.1*(C.array()-grey);
    T.col(3) = C.col(3);
    return T;
  };
  if (C.rows() == 1)
  {
    for (unsigned i=0;i<V_material_diffuse.rows();++i)
    {
      if (C.cols() == 3)
        V_material_diffuse.row(i) << C.row(0),1;
      else if (C.cols() == 4)
        V_material_diffuse.row(i) << C.row(0);
    }
    V_material_ambient = ambient(V_material_diffuse);
    V_material_specular = specular(V_material_diffuse);

    for (unsigned i=0;i<F_material_diffuse.rows();++i)
    {
      if (C.cols() == 3)
        F_material_diffuse.row(i) << C.row(0),1;
      else if (C.cols() == 4)
        F_material_diffuse.row(i) << C.row(0);
    }
    F_material_ambient = ambient(F_material_diffuse);
    F_material_specular = specular(F_material_diffuse);
  }
  else if (C.rows() == V.rows())
  {
    set_face_based(false);
    for (unsigned i=0;i<V_material_diffuse.rows();++i)
    {
      if (C.cols() == 3)
        V_material_diffuse.row(i) << C.row(i), 1;
      else if (C.cols() == 4)
        V_material_diffuse.row(i) << C.row(i);
    }
    V_material_ambient = ambient(V_material_diffuse);
    V_material_specular = specular(V_material_diffuse);
  }
  else if (C.rows() == F.rows())
  {
    set_face_based(true);
    for (unsigned i=0;i<F_material_diffuse.rows();++i)
    {
      if (C.cols() == 3)
        F_material_diffuse.row(i) << C.row(i), 1;
      else if (C.cols() == 4)
        F_material_diffuse.row(i) << C.row(i);
    }
    F_material_ambient = ambient(F_material_diffuse);
    F_material_specular = specular(F_material_diffuse);
  }
  else
    cerr << "ERROR (set_colors): Please provide a single color, or a color per face or per vertex."<<endl;
  dirty |= MeshGL::DIRTY_DIFFUSE | MeshGL::DIRTY_SPECULAR | MeshGL::DIRTY_AMBIENT;

}

IGL_INLINE void igl::opengl::ViewerData::set_uv(const Eigen::MatrixXd& UV)
{
  using namespace std;
  if (UV.rows() == V.rows())
  {
    set_face_based(false);
    V_uv = UV;
  }
  else
    cerr << "ERROR (set_UV): Please provide uv per vertex."<<endl;;
  dirty |= MeshGL::DIRTY_UV;
}

IGL_INLINE void igl::opengl::ViewerData::set_uv(const Eigen::MatrixXd& UV_V, const Eigen::MatrixXi& UV_F)
{
  set_face_based(true);
  V_uv = UV_V.block(0,0,UV_V.rows(),2);
  F_uv = UV_F;
  dirty |= MeshGL::DIRTY_UV;
}

IGL_INLINE void igl::opengl::ViewerData::set_texture(
  const Eigen::Matrix<unsigned char,Eigen::Dynamic,Eigen::Dynamic>& R,
  const Eigen::Matrix<unsigned char,Eigen::Dynamic,Eigen::Dynamic>& G,
  const Eigen::Matrix<unsigned char,Eigen::Dynamic,Eigen::Dynamic>& B)
{
  texture_R = R;
  texture_G = G;
  texture_B = B;
  texture_A = Eigen::Matrix<unsigned char,Eigen::Dynamic,Eigen::Dynamic>::Constant(R.rows(),R.cols(),255);
  dirty |= MeshGL::DIRTY_TEXTURE;
}

IGL_INLINE void igl::opengl::ViewerData::set_texture(
  const Eigen::Matrix<unsigned char,Eigen::Dynamic,Eigen::Dynamic>& R,
  const Eigen::Matrix<unsigned char,Eigen::Dynamic,Eigen::Dynamic>& G,
  const Eigen::Matrix<unsigned char,Eigen::Dynamic,Eigen::Dynamic>& B,
  const Eigen::Matrix<unsigned char,Eigen::Dynamic,Eigen::Dynamic>& A)
{
  texture_R = R;
  texture_G = G;
  texture_B = B;
  texture_A = A;
  dirty |= MeshGL::DIRTY_TEXTURE;
}

IGL_INLINE void igl::opengl::ViewerData::set_points(
  const Eigen::MatrixXd& P,
  const Eigen::MatrixXd& C)
{
  // clear existing points
  points.resize(0,0);
  add_points(P,C);
}

IGL_INLINE void igl::opengl::ViewerData::add_points(const Eigen::MatrixXd& P,  const Eigen::MatrixXd& C)
{
  Eigen::MatrixXd P_temp;

  // If P only has two columns, pad with a column of zeros
  if (P.cols() == 2)
  {
    P_temp = Eigen::MatrixXd::Zero(P.rows(),3);
    P_temp.block(0,0,P.rows(),2) = P;
  }
  else
    P_temp = P;

  int lastid = points.rows();
  points.conservativeResize(points.rows() + P_temp.rows(),6);
  for (unsigned i=0; i<P_temp.rows(); ++i)
    points.row(lastid+i) << P_temp.row(i), i<C.rows() ? C.row(i) : C.row(C.rows()-1);

  dirty |= MeshGL::DIRTY_OVERLAY_POINTS;
}

IGL_INLINE void igl::opengl::ViewerData::clear_points()
{
  points.resize(0, 6);
}

IGL_INLINE void igl::opengl::ViewerData::set_edges(
  const Eigen::MatrixXd& P,
  const Eigen::MatrixXi& E,
  const Eigen::MatrixXd& C)
{
  using namespace Eigen;
  lines.resize(E.rows(),9);
  assert(C.cols() == 3);
  for(int e = 0;e<E.rows();e++)
  {
    RowVector3d color;
    if(C.size() == 3)
    {
      color<<C;
    }else if(C.rows() == E.rows())
    {
      color<<C.row(e);
    }
    lines.row(e)<< P.row(E(e,0)), P.row(E(e,1)), color;
  }
  dirty |= MeshGL::DIRTY_OVERLAY_LINES;
}

IGL_INLINE void igl::opengl::ViewerData::add_edges(const Eigen::MatrixXd& P1, const Eigen::MatrixXd& P2, const Eigen::MatrixXd& C)
{
  Eigen::MatrixXd P1_temp,P2_temp;

  // If P1 only has two columns, pad with a column of zeros
  if (P1.cols() == 2)
  {
    P1_temp = Eigen::MatrixXd::Zero(P1.rows(),3);
    P1_temp.block(0,0,P1.rows(),2) = P1;
    P2_temp = Eigen::MatrixXd::Zero(P2.rows(),3);
    P2_temp.block(0,0,P2.rows(),2) = P2;
  }
  else
  {
    P1_temp = P1;
    P2_temp = P2;
  }

  int lastid = lines.rows();
  lines.conservativeResize(lines.rows() + P1_temp.rows(),9);
  for (unsigned i=0; i<P1_temp.rows(); ++i)
    lines.row(lastid+i) << P1_temp.row(i), P2_temp.row(i), i<C.rows() ? C.row(i) : C.row(C.rows()-1);

  dirty |= MeshGL::DIRTY_OVERLAY_LINES;
}

IGL_INLINE void igl::opengl::ViewerData::clear_edges()
{
  lines.resize(0, 9);
}

IGL_INLINE void igl::opengl::ViewerData::add_label(const Eigen::VectorXd& P,  const std::string& str)
{
  Eigen::RowVectorXd P_temp;

  // If P only has two columns, pad with a column of zeros
  if (P.size() == 2)
  {
    P_temp = Eigen::RowVectorXd::Zero(3);
    P_temp << P.transpose(), 0;
  }
  else
    P_temp = P;

  int lastid = labels_positions.rows();
  labels_positions.conservativeResize(lastid+1, 3);
  labels_positions.row(lastid) = P_temp;
  labels_strings.push_back(str);
}

IGL_INLINE void igl::opengl::ViewerData::set_labels(const Eigen::MatrixXd& P, const std::vector<std::string>& str)
{
  assert(P.rows() == str.size() && "position # and label # do not match!");
  assert(P.cols() == 3 && "dimension of label positions incorrect!");
  labels_positions = P;
  labels_strings = str;
}

IGL_INLINE void igl::opengl::ViewerData::clear_labels()
{
  labels_positions.resize(0,3);
  labels_strings.clear();
}

IGL_INLINE void igl::opengl::ViewerData::clear()
{
  V                       = Eigen::MatrixXd (0,3);
  F                       = Eigen::MatrixXi (0,3);

  F_material_ambient      = Eigen::MatrixXd (0,4);
  F_material_diffuse      = Eigen::MatrixXd (0,4);
  F_material_specular     = Eigen::MatrixXd (0,4);

  V_material_ambient      = Eigen::MatrixXd (0,4);
  V_material_diffuse      = Eigen::MatrixXd (0,4);
  V_material_specular     = Eigen::MatrixXd (0,4);

  F_normals               = Eigen::MatrixXd (0,3);
  V_normals               = Eigen::MatrixXd (0,3);

  V_uv                    = Eigen::MatrixXd (0,2);
  F_uv                    = Eigen::MatrixXi (0,3);

  lines                   = Eigen::MatrixXd (0,9);
  points                  = Eigen::MatrixXd (0,6);
  labels_positions        = Eigen::MatrixXd (0,3);
  labels_strings.clear();

  face_based = false;
}

IGL_INLINE void igl::opengl::ViewerData::compute_normals()
{
  igl::per_face_normals(V, F, F_normals);
  igl::per_vertex_normals(V, F, F_normals, V_normals);
  dirty |= MeshGL::DIRTY_NORMAL;
}

IGL_INLINE void igl::opengl::ViewerData::uniform_colors(
  const Eigen::Vector3d& ambient,
  const Eigen::Vector3d& diffuse,
  const Eigen::Vector3d& specular)
{
  Eigen::Vector4d ambient4;
  Eigen::Vector4d diffuse4;
  Eigen::Vector4d specular4;

  ambient4 << ambient, 1;
  diffuse4 << diffuse, 1;
  specular4 << specular, 1;

  uniform_colors(ambient4,diffuse4,specular4);
}

IGL_INLINE void igl::opengl::ViewerData::uniform_colors(
  const Eigen::Vector4d& ambient,
  const Eigen::Vector4d& diffuse,
  const Eigen::Vector4d& specular)
{
  V_material_ambient.resize(V.rows(),4);
  V_material_diffuse.resize(V.rows(),4);
  V_material_specular.resize(V.rows(),4);

  for (unsigned i=0; i<V.rows();++i)
  {
    V_material_ambient.row(i) = ambient;
    V_material_diffuse.row(i) = diffuse;
    V_material_specular.row(i) = specular;
  }

  F_material_ambient.resize(F.rows(),4);
  F_material_diffuse.resize(F.rows(),4);
  F_material_specular.resize(F.rows(),4);

  for (unsigned i=0; i<F.rows();++i)
  {
    F_material_ambient.row(i) = ambient;
    F_material_diffuse.row(i) = diffuse;
    F_material_specular.row(i) = specular;
  }
  dirty |= MeshGL::DIRTY_SPECULAR | MeshGL::DIRTY_DIFFUSE | MeshGL::DIRTY_AMBIENT;
}

IGL_INLINE void igl::opengl::ViewerData::grid_texture()
{
  // Don't do anything for an empty mesh
  if(V.rows() == 0)
  {
    V_uv.resize(V.rows(),2);
    return;
  }
  if (V_uv.rows() == 0)
  {
    V_uv = V.block(0, 0, V.rows(), 2);
    V_uv.col(0) = V_uv.col(0).array() - V_uv.col(0).minCoeff();
    V_uv.col(0) = V_uv.col(0).array() / V_uv.col(0).maxCoeff();
    V_uv.col(1) = V_uv.col(1).array() - V_uv.col(1).minCoeff();
    V_uv.col(1) = V_uv.col(1).array() / V_uv.col(1).maxCoeff();
    V_uv = V_uv.array() * 10;
    dirty |= MeshGL::DIRTY_TEXTURE;
  }

  unsigned size = 128;
  unsigned size2 = size/2;
  texture_R.resize(size, size);
  for (unsigned i=0; i<size; ++i)
  {
    for (unsigned j=0; j<size; ++j)
    {
      texture_R(i,j) = 0;
      if ((i<size2 && j<size2) || (i>=size2 && j>=size2))
        texture_R(i,j) = 255;
    }
  }

  texture_G = texture_R;
  texture_B = texture_R;
  texture_A = Eigen::Matrix<unsigned char,Eigen::Dynamic,Eigen::Dynamic>::Constant(texture_R.rows(),texture_R.cols(),255);
  dirty |= MeshGL::DIRTY_TEXTURE;
}

IGL_INLINE void igl::opengl::ViewerData::updateGL(
  const igl::opengl::ViewerData& data,
  const bool invert_normals,
  igl::opengl::MeshGL& meshgl
  )
{
  if (!meshgl.is_initialized)
  {
    meshgl.init();
  }

  bool per_corner_uv = (data.F_uv.rows() == data.F.rows());
  bool per_corner_normals = (data.F_normals.rows() == 3 * data.F.rows());

  meshgl.dirty |= data.dirty;

  // Input:
  //   X  #F by dim quantity
  // Output:
  //   X_vbo  #F*3 by dim scattering per corner
  const auto per_face = [&data](
      const Eigen::MatrixXd & X,
      MeshGL::RowMatrixXf & X_vbo)
  {
    assert(X.cols() == 4);
    X_vbo.resize(data.F.rows()*3,4);
    for (unsigned i=0; i<data.F.rows();++i)
      for (unsigned j=0;j<3;++j)
        X_vbo.row(i*3+j) = X.row(i).cast<float>();
  };

  // Input:
  //   X  #V by dim quantity
  // Output:
  //   X_vbo  #F*3 by dim scattering per corner
  const auto per_corner = [&data](
      const Eigen::MatrixXd & X,
      MeshGL::RowMatrixXf & X_vbo)
  {
    X_vbo.resize(data.F.rows()*3,X.cols());
    for (unsigned i=0; i<data.F.rows();++i)
      for (unsigned j=0;j<3;++j)
        X_vbo.row(i*3+j) = X.row(data.F(i,j)).cast<float>();
  };

  if (!data.face_based)
  {
    if (!(per_corner_uv || per_corner_normals))
    {
      // Vertex positions
      if (meshgl.dirty & MeshGL::DIRTY_POSITION)
        meshgl.V_vbo = data.V.cast<float>();

      // Vertex normals
      if (meshgl.dirty & MeshGL::DIRTY_NORMAL)
      {
        meshgl.V_normals_vbo = data.V_normals.cast<float>();
        if (invert_normals)
          meshgl.V_normals_vbo = -meshgl.V_normals_vbo;
      }

      // Per-vertex material settings
      if (meshgl.dirty & MeshGL::DIRTY_AMBIENT)
        meshgl.V_ambient_vbo = data.V_material_ambient.cast<float>();
      if (meshgl.dirty & MeshGL::DIRTY_DIFFUSE)
        meshgl.V_diffuse_vbo = data.V_material_diffuse.cast<float>();
      if (meshgl.dirty & MeshGL::DIRTY_SPECULAR)
        meshgl.V_specular_vbo = data.V_material_specular.cast<float>();

      // Face indices
      if (meshgl.dirty & MeshGL::DIRTY_FACE)
        meshgl.F_vbo = data.F.cast<unsigned>();

      // Texture coordinates
      if (meshgl.dirty & MeshGL::DIRTY_UV)
      {
        meshgl.V_uv_vbo = data.V_uv.cast<float>();
      }
    }
    else
    {

      // Per vertex properties with per corner UVs
      if (meshgl.dirty & MeshGL::DIRTY_POSITION)
      {
        per_corner(data.V,meshgl.V_vbo);
      }

      if (meshgl.dirty & MeshGL::DIRTY_AMBIENT)
      {
        meshgl.V_ambient_vbo.resize(data.F.rows()*3,4);
        for (unsigned i=0; i<data.F.rows();++i)
          for (unsigned j=0;j<3;++j)
            meshgl.V_ambient_vbo.row(i*3+j) = data.V_material_ambient.row(data.F(i,j)).cast<float>();
      }
      if (meshgl.dirty & MeshGL::DIRTY_DIFFUSE)
      {
        meshgl.V_diffuse_vbo.resize(data.F.rows()*3,4);
        for (unsigned i=0; i<data.F.rows();++i)
          for (unsigned j=0;j<3;++j)
            meshgl.V_diffuse_vbo.row(i*3+j) = data.V_material_diffuse.row(data.F(i,j)).cast<float>();
      }
      if (meshgl.dirty & MeshGL::DIRTY_SPECULAR)
      {
        meshgl.V_specular_vbo.resize(data.F.rows()*3,4);
        for (unsigned i=0; i<data.F.rows();++i)
          for (unsigned j=0;j<3;++j)
            meshgl.V_specular_vbo.row(i*3+j) = data.V_material_specular.row(data.F(i,j)).cast<float>();
      }

      if (meshgl.dirty & MeshGL::DIRTY_NORMAL)
      {
        meshgl.V_normals_vbo.resize(data.F.rows()*3,3);
        for (unsigned i=0; i<data.F.rows();++i)
          for (unsigned j=0;j<3;++j)
            meshgl.V_normals_vbo.row(i*3+j) =
                         per_corner_normals ?
               data.F_normals.row(i*3+j).cast<float>() :
               data.V_normals.row(data.F(i,j)).cast<float>();


        if (invert_normals)
          meshgl.V_normals_vbo = -meshgl.V_normals_vbo;
      }

      if (meshgl.dirty & MeshGL::DIRTY_FACE)
      {
        meshgl.F_vbo.resize(data.F.rows(),3);
        for (unsigned i=0; i<data.F.rows();++i)
          meshgl.F_vbo.row(i) << i*3+0, i*3+1, i*3+2;
      }

      if (meshgl.dirty & MeshGL::DIRTY_UV)
      {
        meshgl.V_uv_vbo.resize(data.F.rows()*3,2);
        for (unsigned i=0; i<data.F.rows();++i)
          for (unsigned j=0;j<3;++j)
            meshgl.V_uv_vbo.row(i*3+j) =
              data.V_uv.row(per_corner_uv ?
                data.F_uv(i,j) : data.F(i,j)).cast<float>();
      }
    }
  }
  else
  {
    if (meshgl.dirty & MeshGL::DIRTY_POSITION)
    {
      per_corner(data.V,meshgl.V_vbo);
    }
    if (meshgl.dirty & MeshGL::DIRTY_AMBIENT)
    {
      per_face(data.F_material_ambient,meshgl.V_ambient_vbo);
    }
    if (meshgl.dirty & MeshGL::DIRTY_DIFFUSE)
    {
      per_face(data.F_material_diffuse,meshgl.V_diffuse_vbo);
    }
    if (meshgl.dirty & MeshGL::DIRTY_SPECULAR)
    {
      per_face(data.F_material_specular,meshgl.V_specular_vbo);
    }

    if (meshgl.dirty & MeshGL::DIRTY_NORMAL)
    {
      meshgl.V_normals_vbo.resize(data.F.rows()*3,3);
      for (unsigned i=0; i<data.F.rows();++i)
        for (unsigned j=0;j<3;++j)
          meshgl.V_normals_vbo.row(i*3+j) =
             per_corner_normals ?
               data.F_normals.row(i*3+j).cast<float>() :
               data.F_normals.row(i).cast<float>();

      if (invert_normals)
        meshgl.V_normals_vbo = -meshgl.V_normals_vbo;
    }

    if (meshgl.dirty & MeshGL::DIRTY_FACE)
    {
      meshgl.F_vbo.resize(data.F.rows(),3);
      for (unsigned i=0; i<data.F.rows();++i)
        meshgl.F_vbo.row(i) << i*3+0, i*3+1, i*3+2;
    }

    if (meshgl.dirty & MeshGL::DIRTY_UV)
    {
        meshgl.V_uv_vbo.resize(data.F.rows()*3,2);
        for (unsigned i=0; i<data.F.rows();++i)
          for (unsigned j=0;j<3;++j)
            meshgl.V_uv_vbo.row(i*3+j) = data.V_uv.row(per_corner_uv ? data.F_uv(i,j) : data.F(i,j)).cast<float>();
    }
  }

  if (meshgl.dirty & MeshGL::DIRTY_TEXTURE)
  {
    meshgl.tex_u = data.texture_R.rows();
    meshgl.tex_v = data.texture_R.cols();
    meshgl.tex.resize(data.texture_R.size()*4);
    for (unsigned i=0;i<data.texture_R.size();++i)
    {
      meshgl.tex(i*4+0) = data.texture_R(i);
      meshgl.tex(i*4+1) = data.texture_G(i);
      meshgl.tex(i*4+2) = data.texture_B(i);
      meshgl.tex(i*4+3) = data.texture_A(i);
    }
  }

  if (meshgl.dirty & MeshGL::DIRTY_OVERLAY_LINES)
  {
    meshgl.lines_V_vbo.resize(data.lines.rows()*2,3);
    meshgl.lines_V_colors_vbo.resize(data.lines.rows()*2,3);
    meshgl.lines_F_vbo.resize(data.lines.rows()*2,1);
    for (unsigned i=0; i<data.lines.rows();++i)
    {
      meshgl.lines_V_vbo.row(2*i+0) = data.lines.block<1, 3>(i, 0).cast<float>();
      meshgl.lines_V_vbo.row(2*i+1) = data.lines.block<1, 3>(i, 3).cast<float>();
      meshgl.lines_V_colors_vbo.row(2*i+0) = data.lines.block<1, 3>(i, 6).cast<float>();
      meshgl.lines_V_colors_vbo.row(2*i+1) = data.lines.block<1, 3>(i, 6).cast<float>();
      meshgl.lines_F_vbo(2*i+0) = 2*i+0;
      meshgl.lines_F_vbo(2*i+1) = 2*i+1;
    }
  }

  if (meshgl.dirty & MeshGL::DIRTY_OVERLAY_POINTS)
  {
    meshgl.points_V_vbo.resize(data.points.rows(),3);
    meshgl.points_V_colors_vbo.resize(data.points.rows(),3);
    meshgl.points_F_vbo.resize(data.points.rows(),1);
    for (unsigned i=0; i<data.points.rows();++i)
    {
      meshgl.points_V_vbo.row(i) = data.points.block<1, 3>(i, 0).cast<float>();
      meshgl.points_V_colors_vbo.row(i) = data.points.block<1, 3>(i, 3).cast<float>();
      meshgl.points_F_vbo(i) = i;
    }
  }
}<|MERGE_RESOLUTION|>--- conflicted
+++ resolved
@@ -19,7 +19,6 @@
 
 IGL_INLINE igl::opengl::ViewerData::ViewerData()
 : dirty(MeshGL::DIRTY_ALL),
-<<<<<<< HEAD
   // UINT_MAX sets all bits to 1 so these defaults get applied to all view cores
   show_faces        (UINT_MAX),
   show_lines        (UINT_MAX),
@@ -28,18 +27,8 @@
   show_overlay_depth(UINT_MAX),
   show_vertid       (false),
   show_faceid       (false),
+  show_labels       (false),
   show_texture      (false),
-=======
-  show_faces(true),
-  show_lines(true),
-  invert_normals(false),
-  show_overlay(true),
-  show_overlay_depth(true),
-  show_vertid(false),
-  show_faceid(false),
-  show_labels(false),
-  show_texture(false),
->>>>>>> abe94567
   point_size(30),
   line_width(0.5f),
   line_color(0,0,0,1),
