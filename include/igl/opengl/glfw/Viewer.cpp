<<<<<<< HEAD
// This file is part of libigl, a simple c++ geometry processing library.
//
// Copyright (C) 2014 Daniele Panozzo <daniele.panozzo@gmail.com>
//
// This Source Code Form is subject to the terms of the Mozilla Public License
// v. 2.0. If a copy of the MPL was not distributed with this file, You can
// obtain one at http://mozilla.org/MPL/2.0/.
//test

#include "Viewer.h"

#include "utils.h"

#include <chrono>
#include <thread>

#include <Eigen/LU>

#include "../gl.h"
#include <GLFW/glfw3.h>

#include <cmath>
#include <cstdio>
#include <sstream>
#include <iomanip>
#include <iostream>
#include <fstream>
#include <algorithm>
#include <limits>
#include <cassert>

#include <igl/project.h>
#include <igl/get_seconds.h>
#include <igl/readOBJ.h>
#include <igl/readOFF.h>
//#include <igl/png/readPNG.h>
//#include <igl/png/writePNG.h> 
#include <igl/adjacency_list.h>
#include <igl/writeOBJ.h>
#include <igl/writeOFF.h>
#include <igl/massmatrix.h>
#include <igl/file_dialog_open.h>
#include <igl/file_dialog_save.h>
#include <igl/quat_mult.h>
#include <igl/axis_angle_to_quat.h>
#include <igl/trackball.h>
#include <igl/two_axis_valuator_fixed_up.h>
#include <igl/snap_to_canonical_view_quat.h>
#include <igl/unproject.h>
#include <igl/serialize.h>
#include <openvr.h>

// Internal global variables used for glfw event handling
static igl::opengl::glfw::Viewer* __viewer;
static double highdpi = 1;
static double scroll_x = 0;
static double scroll_y = 0;
float nearPlaneZ = 0.1f;
float farPlaneZ = 30.0f;
GLuint test, testA, screenTexture, lTexture, rTexture;
Eigen::Matrix4f lEyeMat, rEyeMat, headWorldMat, lProjectionMat, rProjectionMat, leftEyeMat, rightEyeMat;

vr::IVRSystem* hmd = nullptr;
vr::TrackedDevicePose_t m_rTrackedDevicePose[vr::k_unMaxTrackedDeviceCount];


/** Called by initOpenVR */
std::string getHMDString(vr::IVRSystem* pHmd, vr::TrackedDeviceIndex_t unDevice, vr::TrackedDeviceProperty prop, vr::TrackedPropertyError* peError = nullptr) {
	uint32_t unRequiredBufferLen = pHmd->GetStringTrackedDeviceProperty(unDevice, prop, nullptr, 0, peError);
	if (unRequiredBufferLen == 0) {
		return "";
	}

	char* pchBuffer = new char[unRequiredBufferLen];
	unRequiredBufferLen = pHmd->GetStringTrackedDeviceProperty(unDevice, prop, pchBuffer, unRequiredBufferLen, peError);
	std::string sResult = pchBuffer;
	delete[] pchBuffer;

	return sResult;
}

void handleVRError(vr::EVRInitError err)
{
	throw std::runtime_error(vr::VR_GetVRInitErrorAsEnglishDescription(err));
}

inline vr::IVRSystem* VR_Init(vr::EVRInitError* peError, vr::EVRApplicationType eApplicationType, const char* pStartupInfo)
{
	using namespace vr;
	vr::IVRSystem* pVRSystem = nullptr;

	vr::EVRInitError eError;
	VRToken() = vr::VR_InitInternal2(&eError, eApplicationType, pStartupInfo);
	COpenVRContext& ctx = OpenVRInternal_ModuleContext();
	ctx.Clear();

	if (eError == VRInitError_None)
	{
		if (VR_IsInterfaceVersionValid(vr::IVRSystem_Version))
		{
			pVRSystem = VRSystem();
		}
		else
		{
			VR_ShutdownInternal();
			eError = VRInitError_Init_InterfaceNotFound;
		}
	}

	if (peError)
		*peError = eError;
	return pVRSystem;
}


/** Call immediately before initializing OpenGL
	\param hmdWidth, hmdHeight recommended render target resolution
*/
vr::IVRSystem* initOpenVR(uint32_t& hmdWidth, uint32_t& hmdHeight) {
	vr::EVRInitError err = vr::VRInitError_None;
	hmd = vr::VR_Init(&err, vr::VRApplication_Scene);

	if (err != vr::VRInitError_None)
	{
		handleVRError(err);
	}

	std::clog << GetTrackedDeviceString(hmd, vr::k_unTrackedDeviceIndex_Hmd, vr::Prop_TrackingSystemName_String) << std::endl;
	std::clog << GetTrackedDeviceString(hmd, vr::k_unTrackedDeviceIndex_Hmd, vr::Prop_SerialNumber_String) << std::endl;



	const std::string& driver = getHMDString(hmd, vr::k_unTrackedDeviceIndex_Hmd, vr::Prop_TrackingSystemName_String);
	const std::string& model = getHMDString(hmd, vr::k_unTrackedDeviceIndex_Hmd, vr::Prop_ModelNumber_String);
	const std::string& serial = getHMDString(hmd, vr::k_unTrackedDeviceIndex_Hmd, vr::Prop_SerialNumber_String);
	const float freq = hmd->GetFloatTrackedDeviceProperty(vr::k_unTrackedDeviceIndex_Hmd, vr::Prop_DisplayFrequency_Float);

	//get the proper resolution of the hmd
	hmd->GetRecommendedRenderTargetSize(&hmdWidth, &hmdHeight);

	fprintf(stderr, "HMD: %s '%s' #%s (%d x %d @ %g Hz)\n", driver.c_str(), model.c_str(), serial.c_str(), hmdWidth, hmdHeight, freq);

	const vr::HmdMatrix34_t& ltMatrix = hmd->GetEyeToHeadTransform(vr::Eye_Left);
	const vr::HmdMatrix34_t& rtMatrix = hmd->GetEyeToHeadTransform(vr::Eye_Right);

	lEyeMat <<
		ltMatrix.m[0][0], ltMatrix.m[0][1], ltMatrix.m[0][2], ltMatrix.m[0][3],
		ltMatrix.m[1][0], ltMatrix.m[1][1], ltMatrix.m[1][2], ltMatrix.m[1][3],
		ltMatrix.m[2][0], ltMatrix.m[2][1], ltMatrix.m[2][2], ltMatrix.m[2][3],
		0.0, 0.0, 0.0, 1.0f;

	//lEyeMat = lEyeMat.reverse().eval();	

	rEyeMat <<
		rtMatrix.m[0][0], rtMatrix.m[0][1], rtMatrix.m[0][2], rtMatrix.m[0][3],
		rtMatrix.m[1][0], rtMatrix.m[1][1], rtMatrix.m[1][2], rtMatrix.m[1][3],
		rtMatrix.m[2][0], rtMatrix.m[2][1], rtMatrix.m[2][2], rtMatrix.m[2][3],
		0.0, 0.0, 0.0, 1.0f;

	//rEyeMat = rEyeMat.reverse().eval();

	const vr::HmdMatrix44_t& ltProj = hmd->GetProjectionMatrix(vr::Eye_Left, -nearPlaneZ, -farPlaneZ);
	const vr::HmdMatrix44_t& rtProj = hmd->GetProjectionMatrix(vr::Eye_Right, -nearPlaneZ, -farPlaneZ);

	lProjectionMat <<
		ltProj.m[0][0], ltProj.m[0][1], ltProj.m[0][2], ltProj.m[0][3],
		ltProj.m[1][0], ltProj.m[1][1], ltProj.m[1][2], ltProj.m[1][3],
		ltProj.m[2][0], ltProj.m[2][1], ltProj.m[2][2], ltProj.m[2][3],
		ltProj.m[3][0], ltProj.m[3][1], ltProj.m[3][2], ltProj.m[3][3];

	printf("l projection: \n%.3f, %.3f, %.3f, %.3f\n%.3f, %.3f, %.3f, %.3f\n%.3f, %.3f, %.3f, %.3f\n%.3f, %.3f, %.3f, %.3f\n\n", 
		lProjectionMat(0, 0), lProjectionMat(0, 1), lProjectionMat(0, 2), lProjectionMat(0, 3),
		lProjectionMat(1, 0), lProjectionMat(1, 1), lProjectionMat(1, 2), lProjectionMat(1, 3),
		lProjectionMat(2, 0), lProjectionMat(2, 1), lProjectionMat(2, 2), lProjectionMat(2, 3),
		lProjectionMat(3, 0), lProjectionMat(3, 1), lProjectionMat(3, 2), lProjectionMat(3, 3));

	rProjectionMat <<
		rtProj.m[0][0], rtProj.m[0][1], rtProj.m[0][2], rtProj.m[0][3],
		rtProj.m[1][0], rtProj.m[1][1], rtProj.m[1][2], rtProj.m[1][3],
		rtProj.m[2][0], rtProj.m[2][1], rtProj.m[2][2], rtProj.m[2][3],
		rtProj.m[3][0], rtProj.m[3][1], rtProj.m[3][2], rtProj.m[3][3];

	// Initialize the compositor
	vr::IVRCompositor* compositor = vr::VRCompositor();
	if (!compositor) {
		fprintf(stderr, "OpenVR Compositor initialization failed. See log file for details\n");
		vr::VR_Shutdown();
		assert("VR failed" && false);
	}

	return hmd;
}


Eigen::Matrix4f getCurrentViewProjectionMatrix(vr::Hmd_Eye nEye)
{
	Eigen::Matrix4f matMVP;
	if (nEye == vr::Eye_Left)
	{
		matMVP = lProjectionMat * lEyeMat * headWorldMat;
	}
	else if (nEye == vr::Eye_Right)
	{
		matMVP = rProjectionMat * rEyeMat * headWorldMat;
	}

	return matMVP;
}

Eigen::Quaternionf GetRotation(vr::HmdMatrix34_t matrix) {
	Eigen::Quaternionf q;

	q.w() = sqrt(fmax(0, 1 + matrix.m[0][0] + matrix.m[1][1] + matrix.m[2][2])) / 2;
	q.x() = sqrt(fmax(0, 1 + matrix.m[0][0] - matrix.m[1][1] - matrix.m[2][2])) / 2;
	q.y() = sqrt(fmax(0, 1 - matrix.m[0][0] + matrix.m[1][1] - matrix.m[2][2])) / 2;
	q.z() = sqrt(fmax(0, 1 - matrix.m[0][0] - matrix.m[1][1] + matrix.m[2][2])) / 2;
	q.x() = -1 * copysign(q.x(), matrix.m[2][1] - matrix.m[1][2]);
	q.y() = -1 * copysign(q.y(), matrix.m[0][2] - matrix.m[2][0]);
	q.z() = -1 * copysign(q.z(), matrix.m[1][0] - matrix.m[0][1]);
	return q;
}

Eigen::Quaternionf EigenGetRotation(Eigen::Matrix4f matrix) {
	Eigen::Quaternionf q;

	q.w() = sqrt(fmax(0, 1 + matrix(0,0) + matrix(1, 1) + matrix(2, 2))) / 2;
	q.x() = sqrt(fmax(0, 1 + matrix(0,0) - matrix(1, 1) - matrix(2, 2))) / 2;
	q.y() = sqrt(fmax(0, 1 - matrix(0, 0) + matrix(1, 1) - matrix(2, 2))) / 2;
	q.z() = sqrt(fmax(0, 1 - matrix(0, 0) - matrix(1, 1) + matrix(2, 2))) / 2;
	q.x() = -1 * copysign(q.x(), matrix(2, 1) - matrix(1, 2));
	q.y() = -1 * copysign(q.y(), matrix(0, 2) - matrix(2, 0));
	q.z() = -1 * copysign(q.z(), matrix(1, 0) - matrix(0, 1));

	//printf("%.3f, %.3f, %.3f, %.3f ", q.x(), q.y(), q.z(), q.w());
	return q;
}


Eigen::Vector3f GetPosition(vr::HmdMatrix34_t matrix) {
	Eigen::Vector3f vector;
	vector[0] = matrix.m[0][3] * -1;
	vector[1] = (matrix.m[1][3] - 1.2) * -1;
	vector[2] = matrix.m[2][3] * -1;
	printf("%.3f, ", vector[0]);
	printf("%.3f, ", vector[1]);
	printf("%.3f\n", vector[2]);
	//printf("%.3f, ", matrix.m[3][3]);

	return vector;
}


Eigen::Vector3f EigenGetPosition(Eigen::Matrix4f matrix) {
	Eigen::Vector3f vector;
	vector[0] = matrix(0, 3) * -1;
	vector[1] = (matrix(1, 3) - 1.2) * -1;
	vector[2] = matrix(2, 3) * -1;
	printf("%.3f, %.3f, %.3f\n", vector[0], vector[1], vector[2]);

	return vector;
}


/**
 */
void getEyeTransformations
(/*vr::IVRSystem*  hmd,
	vr::TrackedDevicePose_t* trackedDevicePose,
	float           nearPlaneZ,
	float           farPlaneZ,
	float*          headToWorldRowMajor3x4,
	float*          ltEyeToHeadRowMajor3x4,
	float*          rtEyeToHeadRowMajor3x4,
	float*          ltProjectionMatrixRowMajor4x4,
	float*          rtProjectionMatrixRowMajor4x4*/) {

	//assert(nearPlaneZ < 0.0f && farPlaneZ < nearPlaneZ);

	vr::VRCompositor()->WaitGetPoses(m_rTrackedDevicePose, vr::k_unMaxTrackedDeviceCount, nullptr, 0);

	//#   if defined(_DEBUG) && 0
		//fprintf(stderr, "Devices tracked this frame: \n");
	int poseCount = 0;
	/*for (int d = 0; d < vr::k_unMaxTrackedDeviceCount; ++d) {
		if (m_rTrackedDevicePose[d].bPoseIsValid) {
			++poseCount;
			switch (hmd->GetTrackedDeviceClass(d)) {
			case vr::TrackedDeviceClass_Controller:        fprintf(stderr, "   Controller: ["); break;
			case vr::TrackedDeviceClass_HMD:               fprintf(stderr, "   HMD: ["); break;
			case vr::TrackedDeviceClass_Invalid:           fprintf(stderr, "   <invalid>: ["); break;
			//case vr::TrackedDeviceClass_Other:             fprintf(stderr, "   Other: ["); break;
			case vr::TrackedDeviceClass_TrackingReference: fprintf(stderr, "   Reference: ["); break;
			default:                                       fprintf(stderr, "   ???: ["); break;
			}
			for (int r = 0; r < 3; ++r) {
				for (int c = 0; c < 4; ++c) {
					fprintf(stderr, "%g, ", m_rTrackedDevicePose[d].mDeviceToAbsoluteTracking.m[r][c]);
				}
			}
			fprintf(stderr, "]\n");
		}
	}
	fprintf(stderr, "\n");*/

	//delete this asap

//#   endif

	assert(m_rTrackedDevicePose[vr::k_unTrackedDeviceIndex_Hmd].bPoseIsValid);
	const vr::HmdMatrix34_t head = m_rTrackedDevicePose[vr::k_unTrackedDeviceIndex_Hmd].mDeviceToAbsoluteTracking;

	headWorldMat <<
		head.m[0][0], head.m[0][1], head.m[0][2], head.m[0][3],
		head.m[1][0], head.m[1][1], head.m[1][2], head.m[1][3],
		head.m[2][0], head.m[2][1], head.m[2][2], head.m[2][3],
		0.0, 0.0, 0.0, 1.0f;

	//printf("%.3f, %.3f, %.3f\n", headWorldMat(3,0), headWorldMat(3,1), headWorldMat(3,2));
	//printf("%.3f, %.3f, %.3f\n", head.m[0][3], head.m[1][3], head.m[2][3]);

	leftEyeMat = headWorldMat * lEyeMat;
	rightEyeMat = headWorldMat * rEyeMat;
	
	/*printf("%.3f, %.3f, %.3f\n%.3f, %.3f, %.3f\n%.3f, %.3f, %.3f\n%.3f, %.3f, %.3f\n", head.m[0][0], head.m[1][0], head.m[2][0],
		head.m[0][1], head.m[1][1], head.m[2][1],
		head.m[0][2], head.m[1][2], head.m[2][2],
		head.m[0][3], head.m[1][3], head.m[2][3]);*/

	printf("head: \n%.3f, %.3f, %.3f, %.3f\n%.3f, %.3f, %.3f, %.3f\n%.3f, %.3f, %.3f, %.3f\n%.3f, %.3f, %.3f, %.3f\n", headWorldMat(0,0), headWorldMat(0, 1), headWorldMat(0, 2), headWorldMat(0, 3),
		headWorldMat(1, 0), headWorldMat(1, 1), headWorldMat(1, 2), headWorldMat(1, 3), 
		headWorldMat(2, 0), headWorldMat(2, 1), headWorldMat(2, 2), headWorldMat(2, 3), 
		headWorldMat(3, 0), headWorldMat(3, 1), headWorldMat(3, 2), headWorldMat(3, 3));

	printf("left:\n%.3f, %.3f, %.3f, %.3f\n%.3f, %.3f, %.3f, %.3f\n%.3f, %.3f, %.3f, %.3f\n%.3f, %.3f, %.3f, %.3f\n", leftEyeMat(0, 0), leftEyeMat(0, 1), leftEyeMat(0, 2), leftEyeMat(0, 3),
		leftEyeMat(1, 0), leftEyeMat(1, 1), leftEyeMat(1, 2), leftEyeMat(1, 3),
		leftEyeMat(2, 0), leftEyeMat(2, 1), leftEyeMat(2, 2), leftEyeMat(2, 3),
		leftEyeMat(3, 0), leftEyeMat(3, 1), leftEyeMat(3, 2), leftEyeMat(3, 3));

	printf("right:\n%.3f, %.3f, %.3f, %.3f\n%.3f, %.3f, %.3f, %.3f\n%.3f, %.3f, %.3f, %.3f\n%.3f, %.3f, %.3f, %.3f\n", rightEyeMat(0, 0), rightEyeMat(0, 1), rightEyeMat(0, 2), rightEyeMat(0, 3),
		rightEyeMat(1, 0), rightEyeMat(1, 1), rightEyeMat(1, 2), rightEyeMat(1, 3),
		rightEyeMat(2, 0), rightEyeMat(2, 1), rightEyeMat(2, 2), rightEyeMat(2, 3),
		rightEyeMat(3, 0), rightEyeMat(3, 1), rightEyeMat(3, 2), rightEyeMat(3, 3));
}





/** Call immediately before OpenGL swap buffers */
void submitToHMD() {
	vr::VRCompositor()->WaitGetPoses(m_rTrackedDevicePose, vr::k_unMaxTrackedDeviceCount, NULL, 0);

	vr::EColorSpace colorSpace = vr::ColorSpace_Gamma;

	//vr::Texture_t lt = { (void*)(uintptr_t)ltEyeTexture, vr::TextureType_OpenGL, vr::ColorSpace_Gamma };

	vr::Texture_t lt = { reinterpret_cast<void*>(intptr_t(lTexture)), vr::TextureType_OpenGL, colorSpace };
	vr::VRCompositor()->Submit(vr::Eye_Left, &lt);

	//vr::Texture_t rt = { (void*)(uintptr_t)rtEyeTexture, vr::TextureType_OpenGL, vr::ColorSpace_Gamma };


	vr::Texture_t rt = { reinterpret_cast<void*>(intptr_t(rTexture)), vr::TextureType_OpenGL, colorSpace };
	vr::VRCompositor()->Submit(vr::Eye_Right, &rt);

	// Tell the compositor to begin work immediately instead of waiting for the next WaitGetPoses() call
	vr::VRCompositor()->PostPresentHandoff();
	glClearColor(0, 0, 0, 1);
	glClear(GL_COLOR_BUFFER_BIT | GL_DEPTH_BUFFER_BIT);
}



static void glfw_mouse_press(GLFWwindow* window, int button, int action, int modifier)
{

	igl::opengl::glfw::Viewer::MouseButton mb;

	if (button == GLFW_MOUSE_BUTTON_1)
		mb = igl::opengl::glfw::Viewer::MouseButton::Left;
	else if (button == GLFW_MOUSE_BUTTON_2)
		mb = igl::opengl::glfw::Viewer::MouseButton::Right;
	else //if (button == GLFW_MOUSE_BUTTON_3)
		mb = igl::opengl::glfw::Viewer::MouseButton::Middle;

	if (action == GLFW_PRESS)
		__viewer->mouse_down(mb, modifier);
	else
		__viewer->mouse_up(mb, modifier);
}

static void glfw_error_callback(int error, const char* description)
{
	fputs(description, stderr);
}

static void glfw_char_mods_callback(GLFWwindow* window, unsigned int codepoint, int modifier)
{
	__viewer->key_pressed(codepoint, modifier);
}

static void glfw_key_callback(GLFWwindow* window, int key, int scancode, int action, int modifier)
{
	if (key == GLFW_KEY_ESCAPE && action == GLFW_PRESS)
		glfwSetWindowShouldClose(window, GL_TRUE);


	if (action == GLFW_PRESS)
		__viewer->key_down(key, modifier);
	else if (action == GLFW_RELEASE)
		__viewer->key_up(key, modifier);
}

static void glfw_window_size(GLFWwindow* window, int width, int height)
{
	int w = width * highdpi;
	int h = height * highdpi;

	__viewer->post_resize(w, h);

}

static void glfw_mouse_move(GLFWwindow* window, double x, double y)
{
	__viewer->mouse_move(x * highdpi, y * highdpi);
}

static void glfw_mouse_scroll(GLFWwindow* window, double x, double y)
{
	using namespace std;
	scroll_x += x;
	scroll_y += y;

	__viewer->mouse_scroll(y);
}

static void glfw_drop_callback(GLFWwindow* window, int count, const char** filenames)
{
}

namespace igl
{
	namespace opengl
	{
		namespace glfw
		{

			IGL_INLINE int Viewer::launch(bool resizable, bool fullscreen)
			{
				// TODO return values are being ignored...
				launch_init(resizable, fullscreen);
				launch_rendering(true);
				launch_shut();
				return EXIT_SUCCESS;
			}

			IGL_INLINE int  Viewer::launch_init(bool resizable, bool fullscreen)
			{
				uint32_t framebufferWidth = 1280, framebufferHeight = 720;
				const int numEyes = 2;
				hmd = initOpenVR(framebufferWidth, framebufferHeight);
				vr::EVRInitError eError = vr::VRInitError_None;
				hmd = vr::VR_Init(&eError, vr::VRApplication_Scene);
				assert(hmd);


				glfwSetErrorCallback(glfw_error_callback);
				if (!glfwInit())
				{
					return EXIT_FAILURE;
				}
				glfwWindowHint(GLFW_SAMPLES, 8);
				glfwWindowHint(GLFW_CONTEXT_VERSION_MAJOR, 3);
				glfwWindowHint(GLFW_CONTEXT_VERSION_MINOR, 3);
#ifdef __APPLE__
				glfwWindowHint(GLFW_OPENGL_PROFILE, GLFW_OPENGL_CORE_PROFILE);
				glfwWindowHint(GLFW_OPENGL_FORWARD_COMPAT, GL_TRUE);
				glfwWindowHint(GLFW_TRANSPARENT_FRAMEBUFFER, GLFW_TRUE);
#endif
				if (fullscreen)
				{
					GLFWmonitor* monitor = glfwGetPrimaryMonitor();
					const GLFWvidmode* mode = glfwGetVideoMode(monitor);
					window = glfwCreateWindow(mode->width, mode->height, "libigl viewer", monitor, nullptr);
				}
				else
				{
					if (core.viewport.tail<2>().any()) {
						window = glfwCreateWindow(core.viewport(2), core.viewport(3), "libigl viewer", nullptr, nullptr);
					}
					else {
						window = glfwCreateWindow(1280, 800, "libigl viewer", nullptr, nullptr);
					}
				}
				if (!window)
				{
					glfwTerminate();
					return EXIT_FAILURE;
				}
				glfwMakeContextCurrent(window);
				// Load OpenGL and its extensions
				if (!gladLoadGLLoader((GLADloadproc)glfwGetProcAddress))
				{
					printf("Failed to load OpenGL and its extensions\n");
					return(-1);
				}
#if defined(DEBUG) || defined(_DEBUG)
				printf("OpenGL Version %d.%d loaded\n", GLVersion.major, GLVersion.minor);
				int major, minor, rev;
				major = glfwGetWindowAttrib(window, GLFW_CONTEXT_VERSION_MAJOR);
				minor = glfwGetWindowAttrib(window, GLFW_CONTEXT_VERSION_MINOR);
				rev = glfwGetWindowAttrib(window, GLFW_CONTEXT_REVISION);
				printf("OpenGL version received: %d.%d.%d\n", major, minor, rev);
				printf("Supported OpenGL is %s\n", (const char*)glGetString(GL_VERSION));
				printf("Supported GLSL is %s\n", (const char*)glGetString(GL_SHADING_LANGUAGE_VERSION));
#endif
				glfwSetInputMode(window, GLFW_CURSOR, GLFW_CURSOR_NORMAL);
				// Initialize FormScreen
				__viewer = this;
				// Register callbacks
				glfwSetKeyCallback(window, glfw_key_callback);
				glfwSetCursorPosCallback(window, glfw_mouse_move);
				glfwSetWindowSizeCallback(window, glfw_window_size);
				glfwSetMouseButtonCallback(window, glfw_mouse_press);
				glfwSetScrollCallback(window, glfw_mouse_scroll);
				glfwSetCharModsCallback(window, glfw_char_mods_callback);
				glfwSetDropCallback(window, glfw_drop_callback);
				// Handle retina displays (windows and mac)
				int width, height;
				glfwGetFramebufferSize(window, &width, &height);
				int width_window, height_window;
				glfwGetWindowSize(window, &width_window, &height_window);
				highdpi = width / width_window;
				glfw_window_size(window, width_window, height_window);
				//opengl.init();
				core.align_camera_center(data().V, data().F);





				// Initialize IGL viewer
				init();
				return EXIT_SUCCESS;
			}



			IGL_INLINE bool Viewer::launch_rendering(bool loop)
			{
				// glfwMakeContextCurrent(window);
				// Rendering loop
				const int num_extra_frames = 5;
				int frame_counter = 0;
				uint32_t m_nRenderWidth;
				uint32_t m_nRenderHeight;
				hmd->GetRecommendedRenderTargetSize(&m_nRenderWidth, &m_nRenderHeight);

				//Eigen::Matrix<unsigned char,Eigen::Dynamic,Eigen::Dynamic> imr, img, imb, ima;
				//igl::png::readPNG("../data/bun.png", imr, img, imb,ima);
				//igl::png::writePNG(imr, img, imb, ima, "../data/write_out.png");
				//int cols, rows, n;
				//unsigned char *data = stbi_load("../data/bun.png", &cols, &rows, &n, 0);

				/*glGenTextures(1, &test);
				glBindTexture(GL_TEXTURE_2D, test);
				glTexParameteri(GL_TEXTURE_2D, GL_TEXTURE_MIN_FILTER, GL_LINEAR);
				glTexParameteri(GL_TEXTURE_2D, GL_TEXTURE_MAX_LEVEL, 0);
				glTexImage2D(GL_TEXTURE_2D, 0, GL_RGBA, m_nRenderWidth, m_nRenderHeight, 0, GL_RGBA, GL_UNSIGNED_BYTE, nullptr);
				glFramebufferTexture2D(GL_FRAMEBUFFER, GL_COLOR_ATTACHMENT0, GL_TEXTURE_2D, test, 0);*/

				unsigned int framebuffer;
				glGenFramebuffers(1, &framebuffer);

				unsigned int textureColorBufferMultiSampled;
				glGenTextures(1, &textureColorBufferMultiSampled);
				unsigned int lrbo;
				glGenRenderbuffers(1, &lrbo);
				unsigned int rrbo;
				glGenRenderbuffers(1, &rrbo);
				unsigned int intermediateFBO;
				glGenFramebuffers(1, &intermediateFBO);
				unsigned int intermediateFBO2;
				glGenFramebuffers(1, &intermediateFBO2);
				glGenTextures(1, &screenTexture);
				glGenTextures(1, &lTexture);
				glGenTextures(1, &rTexture);

				vr::EColorSpace colorSpace = vr::ColorSpace_Gamma;

				while (!glfwWindowShouldClose(window))
				{
					double tic = get_seconds();

					//MARKER

					glBindFramebuffer(GL_FRAMEBUFFER, framebuffer);
					// create a multisampled color attachment texture

					glBindTexture(GL_TEXTURE_2D_MULTISAMPLE, textureColorBufferMultiSampled);
					glTexImage2DMultisample(GL_TEXTURE_2D_MULTISAMPLE, 4, GL_RGBA, m_nRenderWidth, m_nRenderHeight, GL_TRUE);
					glBindTexture(GL_TEXTURE_2D_MULTISAMPLE, 0);
					glFramebufferTexture2D(GL_FRAMEBUFFER, GL_COLOR_ATTACHMENT0, GL_TEXTURE_2D_MULTISAMPLE, textureColorBufferMultiSampled, 0);
					//// create a (also multisampled) renderbuffer object for depth and stencil attachments

					glBindRenderbuffer(GL_RENDERBUFFER, lrbo);
					glRenderbufferStorageMultisample(GL_RENDERBUFFER, 4, GL_DEPTH24_STENCIL8, m_nRenderWidth, m_nRenderHeight);
					glBindRenderbuffer(GL_RENDERBUFFER, 0);
					glFramebufferRenderbuffer(GL_FRAMEBUFFER, GL_DEPTH_STENCIL_ATTACHMENT, GL_RENDERBUFFER, lrbo);
					assert(glCheckFramebufferStatus(GL_FRAMEBUFFER) == GL_FRAMEBUFFER_COMPLETE);
					glBindFramebuffer(GL_FRAMEBUFFER, 0);

					// configure second post-processing framebuffer

					glBindFramebuffer(GL_FRAMEBUFFER, intermediateFBO);
					// create a color attachment texture

					glBindTexture(GL_TEXTURE_2D, lTexture);
					glTexImage2D(GL_TEXTURE_2D, 0, GL_RGBA, m_nRenderWidth, m_nRenderHeight, 0, GL_RGBA, GL_UNSIGNED_BYTE, NULL);
					glTexParameteri(GL_TEXTURE_2D, GL_TEXTURE_MIN_FILTER, GL_LINEAR);
					glTexParameteri(GL_TEXTURE_2D, GL_TEXTURE_MAG_FILTER, GL_LINEAR);
					glFramebufferTexture2D(GL_FRAMEBUFFER, GL_COLOR_ATTACHMENT0, GL_TEXTURE_2D, lTexture, 0);	// we only need a color buffer
					assert(glCheckFramebufferStatus(GL_FRAMEBUFFER) == GL_FRAMEBUFFER_COMPLETE);
					glBindFramebuffer(GL_FRAMEBUFFER, 0);

					glBindFramebuffer(GL_FRAMEBUFFER, framebuffer);
					core.viewport << 0, 0, m_nRenderWidth, m_nRenderHeight;
					// Clear the buffer
					glClearColor(0.3, 0.3, 0.5, 0.f);
					glClear(GL_COLOR_BUFFER_BIT | GL_DEPTH_BUFFER_BIT);
					//// Save old viewport
					//Eigen::Vector4f viewport_ori = viewport;
					// Draw
					//core.proj = lProjectionMat;
					//GLint matrixi = glGetUniformLocation(data_list[0].meshgl.shader_mesh, "matrix");
					//glUniformMatrix4fv(matrixi, 1, GL_FALSE, getCurrentViewProjectionMatrix(vr::Eye_Left).data());
					draw_for_vr();
					// Restore viewport
					//viewport = viewport_ori;
					glBindFramebuffer(GL_FRAMEBUFFER, framebuffer);
					// create a multisampled color attachment texture

					glBindTexture(GL_TEXTURE_2D_MULTISAMPLE, textureColorBufferMultiSampled);
					glTexImage2DMultisample(GL_TEXTURE_2D_MULTISAMPLE, 4, GL_RGBA, m_nRenderWidth, m_nRenderHeight, GL_TRUE);
					glBindTexture(GL_TEXTURE_2D_MULTISAMPLE, 0);
					glFramebufferTexture2D(GL_FRAMEBUFFER, GL_COLOR_ATTACHMENT0, GL_TEXTURE_2D_MULTISAMPLE, textureColorBufferMultiSampled, 0);
					//// create a (also multisampled) renderbuffer object for depth and stencil attachments

					glBindRenderbuffer(GL_RENDERBUFFER, rrbo);
					glRenderbufferStorageMultisample(GL_RENDERBUFFER, 4, GL_DEPTH24_STENCIL8, m_nRenderWidth, m_nRenderHeight);
					glBindRenderbuffer(GL_RENDERBUFFER, 0);
					glFramebufferRenderbuffer(GL_FRAMEBUFFER, GL_DEPTH_STENCIL_ATTACHMENT, GL_RENDERBUFFER, rrbo);
					assert(glCheckFramebufferStatus(GL_FRAMEBUFFER) == GL_FRAMEBUFFER_COMPLETE);
					glBindFramebuffer(GL_FRAMEBUFFER, 0);

					// configure second post-processing framebuffer

					glBindFramebuffer(GL_FRAMEBUFFER, intermediateFBO2);
					// create a color attachment texture

					glBindTexture(GL_TEXTURE_2D, rTexture);
					glTexImage2D(GL_TEXTURE_2D, 0, GL_RGBA, m_nRenderWidth, m_nRenderHeight, 0, GL_RGBA, GL_UNSIGNED_BYTE, NULL);
					glTexParameteri(GL_TEXTURE_2D, GL_TEXTURE_MIN_FILTER, GL_LINEAR);
					glTexParameteri(GL_TEXTURE_2D, GL_TEXTURE_MAG_FILTER, GL_LINEAR);
					glFramebufferTexture2D(GL_FRAMEBUFFER, GL_COLOR_ATTACHMENT0, GL_TEXTURE_2D, rTexture, 0);	// we only need a color buffer
					assert(glCheckFramebufferStatus(GL_FRAMEBUFFER) == GL_FRAMEBUFFER_COMPLETE);
					glBindFramebuffer(GL_FRAMEBUFFER, 0);

					glBindFramebuffer(GL_FRAMEBUFFER, framebuffer);
					core.viewport << 0, 0, m_nRenderWidth, m_nRenderHeight;
					// Clear the buffer
					glClearColor(0.3, 0.3, 0.5, 0.f);
					glClear(GL_COLOR_BUFFER_BIT | GL_DEPTH_BUFFER_BIT);
					//// Save old viewport
					//Eigen::Vector4f viewport_ori = viewport;
					// Draw
					getEyeTransformations();
					core.camera_translation = EigenGetPosition(leftEyeMat);
					core.trackball_angle = EigenGetRotation(leftEyeMat);
					//core.proj = lProjectionMat;
					//matrixi = glGetUniformLocation(data_list[0].meshgl.shader_mesh, "matrix");
					//glUniformMatrix4fv(matrixi, 1, GL_FALSE, getCurrentViewProjectionMatrix(vr::Eye_Left).data());
					draw_for_vr();

					//apparently this matters, if it's commented out buffer would be blank
					glBindFramebuffer(GL_READ_FRAMEBUFFER, framebuffer);
					glBindFramebuffer(GL_DRAW_FRAMEBUFFER, intermediateFBO);
					glBlitFramebuffer(0, 0, m_nRenderWidth, m_nRenderHeight, 0, 0, m_nRenderWidth, m_nRenderHeight, GL_COLOR_BUFFER_BIT, GL_NEAREST);
					glBindFramebuffer(GL_FRAMEBUFFER, intermediateFBO);
					//submitToHMD();

					vr::Texture_t lt = { reinterpret_cast<void*>(intptr_t(lTexture)), vr::TextureType_OpenGL, colorSpace };
					vr::VRCompositor()->Submit(vr::Eye_Left, &lt);

					core.camera_translation = EigenGetPosition(rightEyeMat);
					core.trackball_angle = EigenGetRotation(rightEyeMat);
					//core.proj = rProjectionMat;
					//matrixi = glGetUniformLocation(data_list[0].meshgl.shader_mesh, "matrix");
					//glUniformMatrix4fv(matrixi, 1, GL_FALSE, getCurrentViewProjectionMatrix(vr::Eye_Right).data());
					draw_for_vr();

					//submit again for the right eye and it just magically works otherwise it only shows left eye
					glBindFramebuffer(GL_READ_FRAMEBUFFER, framebuffer);
					glBindFramebuffer(GL_DRAW_FRAMEBUFFER, intermediateFBO2);
					glBlitFramebuffer(0, 0, m_nRenderWidth, m_nRenderHeight, 0, 0, m_nRenderWidth, m_nRenderHeight, GL_COLOR_BUFFER_BIT, GL_NEAREST);
					glBindFramebuffer(GL_FRAMEBUFFER, intermediateFBO2);

					vr::Texture_t rt = { reinterpret_cast<void*>(intptr_t(rTexture)), vr::TextureType_OpenGL, colorSpace };
					vr::VRCompositor()->Submit(vr::Eye_Right, &rt);

					// Tell the compositor to begin work immediately instead of waiting for the next WaitGetPoses() call
					vr::VRCompositor()->PostPresentHandoff();

					glClearColor(0, 0, 0, 1);
					glClear(GL_COLOR_BUFFER_BIT | GL_DEPTH_BUFFER_BIT);
					//submitToHMD();

					//companion window still not working
					draw();
					glfwSwapBuffers(window);

					if (core.is_animating || frame_counter++ < num_extra_frames)
					{
						glfwPollEvents();
						// In microseconds
						double duration = 1000000. * (get_seconds() - tic);
						const double min_duration = 1000000. / core.animation_max_fps;
						if (duration < min_duration)
						{
							std::this_thread::sleep_for(std::chrono::microseconds((int)(min_duration - duration)));
						}
					}
					else
					{
						//glfwWaitEvents();

						frame_counter = 0;
					}
					//pls delete this asap
				   /* core.camera_translation = Eigen::Vector3f(m_rTrackedDevicePose[0].mDeviceToAbsoluteTracking.m[1][0],
						m_rTrackedDevicePose[0].mDeviceToAbsoluteTracking.m[1][1],
						m_rTrackedDevicePose[0].mDeviceToAbsoluteTracking.m[1][2]);*/
					getEyeTransformations();
					core.camera_translation = EigenGetPosition(leftEyeMat);
					core.trackball_angle = EigenGetRotation(leftEyeMat);


					//ok stop
					if (!loop)
						return !glfwWindowShouldClose(window);
				}
				//MARKER
				glBindFramebuffer(GL_DRAW_FRAMEBUFFER, 0);
				glBindFramebuffer(GL_READ_FRAMEBUFFER, 0);
				glBindFramebuffer(GL_FRAMEBUFFER, 0);
				glDeleteTextures(1, &screenTexture);
				glDeleteTextures(1, &lTexture);
				glDeleteTextures(1, &rTexture);

				glDeleteTextures(1, &textureColorBufferMultiSampled);
				glDeleteFramebuffers(1, &framebuffer);
				glDeleteFramebuffers(1, &intermediateFBO);
				glDeleteFramebuffers(1, &intermediateFBO2);
				glDeleteRenderbuffers(1, &lrbo);
				glDeleteRenderbuffers(1, &rrbo);
				//MARKER
				return EXIT_SUCCESS;
			}

			//MARKER
			IGL_INLINE void Viewer::draw_for_vr()
			{
				using namespace std;
				using namespace Eigen;

				uint32_t width, height;
				hmd->GetRecommendedRenderTargetSize(&width, &height);

				//core.clear_framebuffers();
				for (unsigned int i = 0; i < plugins.size(); ++i)
				{
					if (plugins[i]->pre_draw())
					{
						return;
					}
				}
				if (callback_pre_draw)
				{
					if (callback_pre_draw(*this))
					{
						return;
					}
				}

				core.draw(data_list[0], true);

				for (unsigned int i = 0; i < plugins.size(); ++i)
				{
					if (plugins[i]->post_draw())
					{
						break;
					}
				}
				if (callback_post_draw)
				{
					if (callback_post_draw(*this))
					{
						return;
					}
				}
			}

			IGL_INLINE void Viewer::launch_shut()
			{
				for (auto& data : data_list)
				{
					data.meshgl.free();
				}
				core.shut();
				shutdown_plugins();
				glfwDestroyWindow(window);
				glfwTerminate();
				return;
			}

			IGL_INLINE void Viewer::init()
			{
				core.init();

				if (callback_init)
					if (callback_init(*this))
						return;

				init_plugins();
			}

			IGL_INLINE void Viewer::init_plugins()
			{
				// Init all plugins
				for (unsigned int i = 0; i < plugins.size(); ++i)
				{
					plugins[i]->init(this);
				}
			}

			IGL_INLINE void Viewer::shutdown_plugins()
			{
				for (unsigned int i = 0; i < plugins.size(); ++i)
				{
					plugins[i]->shutdown();
				}
			}

			IGL_INLINE Viewer::Viewer() :
				data_list(1),
				selected_data_index(0),
				next_data_id(1)
			{
				window = nullptr;
				data_list.front().id = 0;

				// Temporary variables initialization
				down = false;
				hack_never_moved = true;
				scroll_position = 0.0f;

				// Per face
				data().set_face_based(false);

				// C-style callbacks
				callback_init = nullptr;
				callback_pre_draw = nullptr;
				callback_post_draw = nullptr;
				callback_mouse_down = nullptr;
				callback_mouse_up = nullptr;
				callback_mouse_move = nullptr;
				callback_mouse_scroll = nullptr;
				callback_key_down = nullptr;
				callback_key_up = nullptr;

				callback_init_data = nullptr;
				callback_pre_draw_data = nullptr;
				callback_post_draw_data = nullptr;
				callback_mouse_down_data = nullptr;
				callback_mouse_up_data = nullptr;
				callback_mouse_move_data = nullptr;
				callback_mouse_scroll_data = nullptr;
				callback_key_down_data = nullptr;
				callback_key_up_data = nullptr;

#ifndef IGL_VIEWER_VIEWER_QUIET
				const std::string usage(R"(igl::opengl::glfw::Viewer usage:
  [drag]  Rotate scene
  A,a     Toggle animation (tight draw loop)
  F,f     Toggle face based
  I,i     Toggle invert normals
  L,l     Toggle wireframe
  O,o     Toggle orthographic/perspective projection
  T,t     Toggle filled faces
  Z       Snap to canonical view
  [,]     Toggle between rotation control types (trackball, two-axis
          valuator with fixed up, 2D mode with no rotation))
  <,>     Toggle between models
  ;       Toggle vertex labels
  :       Toggle face labels)"
				);
				std::cout << usage << std::endl;
#endif
			}

			IGL_INLINE Viewer::~Viewer()
			{
			}

			IGL_INLINE bool Viewer::load_mesh_from_file(
				const std::string& mesh_file_name_string)
			{

				// first try to load it with a plugin
				for (unsigned int i = 0; i < plugins.size(); ++i)
				{
					if (plugins[i]->load(mesh_file_name_string))
					{
						return true;
					}
				}

				// Create new data slot and set to selected
				if (!(data().F.rows() == 0 && data().V.rows() == 0))
				{
					append_mesh();
				}
				data().clear();

				size_t last_dot = mesh_file_name_string.rfind('.');
				if (last_dot == std::string::npos)
				{
					std::cerr << "Error: No file extension found in " <<
						mesh_file_name_string << std::endl;
					return false;
				}

				std::string extension = mesh_file_name_string.substr(last_dot + 1);

				if (extension == "off" || extension == "OFF")
				{
					Eigen::MatrixXd V;
					Eigen::MatrixXi F;
					if (!igl::readOFF(mesh_file_name_string, V, F))
						return false;
					data().set_mesh(V, F);
				}
				else if (extension == "obj" || extension == "OBJ")
				{
					Eigen::MatrixXd corner_normals;
					Eigen::MatrixXi fNormIndices;

					Eigen::MatrixXd UV_V;
					Eigen::MatrixXi UV_F;
					Eigen::MatrixXd V;
					Eigen::MatrixXi F;

					if (!(
						igl::readOBJ(
							mesh_file_name_string,
							V, UV_V, corner_normals, F, UV_F, fNormIndices)))
					{
						return false;
					}

					data().set_mesh(V, F);
					data().set_uv(UV_V, UV_F);

				}
				else
				{
					// unrecognized file type
					printf("Error: %s is not a recognized file type.\n", extension.c_str());
					return false;
				}

				data().compute_normals();
				data().uniform_colors(Eigen::Vector3d(51.0 / 255.0, 43.0 / 255.0, 33.3 / 255.0),
					Eigen::Vector3d(255.0 / 255.0, 228.0 / 255.0, 58.0 / 255.0),
					Eigen::Vector3d(255.0 / 255.0, 235.0 / 255.0, 80.0 / 255.0));

				// Alec: why?
				if (data().V_uv.rows() == 0)
				{
					data().grid_texture();
				}

				core.align_camera_center(data().V, data().F);

				for (unsigned int i = 0; i < plugins.size(); ++i)
					if (plugins[i]->post_load())
						return true;

				return true;
			}

			IGL_INLINE bool Viewer::save_mesh_to_file(
				const std::string& mesh_file_name_string)
			{
				// first try to load it with a plugin
				for (unsigned int i = 0; i < plugins.size(); ++i)
					if (plugins[i]->save(mesh_file_name_string))
						return true;

				size_t last_dot = mesh_file_name_string.rfind('.');
				if (last_dot == std::string::npos)
				{
					// No file type determined
					std::cerr << "Error: No file extension found in " <<
						mesh_file_name_string << std::endl;
					return false;
				}
				std::string extension = mesh_file_name_string.substr(last_dot + 1);
				if (extension == "off" || extension == "OFF")
				{
					return igl::writeOFF(
						mesh_file_name_string, data().V, data().F);
				}
				else if (extension == "obj" || extension == "OBJ")
				{
					Eigen::MatrixXd corner_normals;
					Eigen::MatrixXi fNormIndices;

					Eigen::MatrixXd UV_V;
					Eigen::MatrixXi UV_F;

					return igl::writeOBJ(mesh_file_name_string,
						data().V,
						data().F,
						corner_normals, fNormIndices, UV_V, UV_F);
				}
				else
				{
					// unrecognized file type
					printf("Error: %s is not a recognized file type.\n", extension.c_str());
					return false;
				}
				return true;
			}

			IGL_INLINE bool Viewer::key_pressed(unsigned int unicode_key, int modifiers)
			{
				for (unsigned int i = 0; i < plugins.size(); ++i)
				{
					if (plugins[i]->key_pressed(unicode_key, modifiers))
					{
						return true;
					}
				}

				if (callback_key_pressed)
					if (callback_key_pressed(*this, unicode_key, modifiers))
						return true;

				switch (unicode_key)
				{
				case 'A':
				case 'a':
				{
					core.is_animating = !core.is_animating;
					return true;
				}
				case 'F':
				case 'f':
				{
					data().set_face_based(!data().face_based);
					return true;
				}
				case 'I':
				case 'i':
				{
					data().dirty |= MeshGL::DIRTY_NORMAL;
					data().invert_normals = !data().invert_normals;
					return true;
				}
				case 'L':
				case 'l':
				{
					data().show_lines = !data().show_lines;
					return true;
				}
				case 'O':
				case 'o':
				{
					core.orthographic = !core.orthographic;
					return true;
				}
				case 'T':
				case 't':
				{
					data().show_faces = !data().show_faces;
					return true;
				}
				case 'Z':
				{
					snap_to_canonical_quaternion();
					return true;
				}
				case '[':
				case ']':
				{
					if (core.rotation_type == ViewerCore::ROTATION_TYPE_TRACKBALL)
						core.set_rotation_type(ViewerCore::ROTATION_TYPE_TWO_AXIS_VALUATOR_FIXED_UP);
					else
						core.set_rotation_type(ViewerCore::ROTATION_TYPE_TRACKBALL);

					return true;
				}
				case '<':
				case '>':
				{
					selected_data_index =
						(selected_data_index + data_list.size() + (unicode_key == '>' ? 1 : -1)) % data_list.size();
					return true;
				}
				case ';':
					data().show_vertid = !data().show_vertid;
					return true;
				case ':':
					data().show_faceid = !data().show_faceid;
					return true;
				default: break;//do nothing
				}
				return false;
			}

			IGL_INLINE bool Viewer::key_down(int key, int modifiers)
			{
				for (unsigned int i = 0; i < plugins.size(); ++i)
					if (plugins[i]->key_down(key, modifiers))
						return true;

				if (callback_key_down)
					if (callback_key_down(*this, key, modifiers))
						return true;

				return false;
			}

			IGL_INLINE bool Viewer::key_up(int key, int modifiers)
			{
				for (unsigned int i = 0; i < plugins.size(); ++i)
					if (plugins[i]->key_up(key, modifiers))
						return true;

				if (callback_key_up)
					if (callback_key_up(*this, key, modifiers))
						return true;

				return false;
			}

			IGL_INLINE bool Viewer::mouse_down(MouseButton button, int modifier)
			{
				// Remember mouse location at down even if used by callback/plugin
				down_mouse_x = current_mouse_x;
				down_mouse_y = current_mouse_y;

				for (unsigned int i = 0; i < plugins.size(); ++i)
					if (plugins[i]->mouse_down(static_cast<int>(button), modifier))
						return true;

				if (callback_mouse_down)
					if (callback_mouse_down(*this, static_cast<int>(button), modifier))
						return true;

				down = true;

				down_translation = core.camera_translation;


				// Initialization code for the trackball
				Eigen::RowVector3d center;
				if (data().V.rows() == 0)
				{
					center << 0, 0, 0;
				}
				else
				{
					center = data().V.colwise().sum() / data().V.rows();
				}

				Eigen::Vector3f coord =
					igl::project(
						Eigen::Vector3f(center(0), center(1), center(2)),
						core.view,
						core.proj,
						core.viewport);
				down_mouse_z = coord[2];
				down_rotation = core.trackball_angle;

				mouse_mode = MouseMode::Rotation;

				switch (button)
				{
				case MouseButton::Left:
					if (core.rotation_type == ViewerCore::ROTATION_TYPE_NO_ROTATION) {
						mouse_mode = MouseMode::Translation;
					}
					else {
						mouse_mode = MouseMode::Rotation;
					}
					break;

				case MouseButton::Right:
					mouse_mode = MouseMode::Translation;
					break;

				default:
					mouse_mode = MouseMode::None;
					break;
				}

				return true;
			}

			IGL_INLINE bool Viewer::mouse_up(MouseButton button, int modifier)
			{
				down = false;

				for (unsigned int i = 0; i < plugins.size(); ++i)
					if (plugins[i]->mouse_up(static_cast<int>(button), modifier))
						return true;

				if (callback_mouse_up)
					if (callback_mouse_up(*this, static_cast<int>(button), modifier))
						return true;

				mouse_mode = MouseMode::None;

				return true;
			}

			IGL_INLINE bool Viewer::mouse_move(int mouse_x, int mouse_y)
			{
				if (hack_never_moved)
				{
					down_mouse_x = mouse_x;
					down_mouse_y = mouse_y;
					hack_never_moved = false;
				}
				current_mouse_x = mouse_x;
				current_mouse_y = mouse_y;

				for (unsigned int i = 0; i < plugins.size(); ++i)
					if (plugins[i]->mouse_move(mouse_x, mouse_y))
						return true;

				if (callback_mouse_move)
					if (callback_mouse_move(*this, mouse_x, mouse_y))
						return true;

				if (down)
				{
					switch (mouse_mode)
					{
					case MouseMode::Rotation:
					{
						switch (core.rotation_type)
						{
						default:
							assert(false && "Unknown rotation type");
						case ViewerCore::ROTATION_TYPE_NO_ROTATION:
							break;
						case ViewerCore::ROTATION_TYPE_TRACKBALL:
							igl::trackball(
								core.viewport(2),
								core.viewport(3),
								2.0f,
								down_rotation,
								down_mouse_x,
								down_mouse_y,
								mouse_x,
								mouse_y,
								core.trackball_angle);
							break;
						case ViewerCore::ROTATION_TYPE_TWO_AXIS_VALUATOR_FIXED_UP:
							igl::two_axis_valuator_fixed_up(
								core.viewport(2), core.viewport(3),
								2.0,
								down_rotation,
								down_mouse_x, down_mouse_y, mouse_x, mouse_y,
								core.trackball_angle);
							break;
						}
						//Eigen::Vector4f snapq = core.trackball_angle;

						break;
					}

					case MouseMode::Translation:
					{
						//translation
						Eigen::Vector3f pos1 = igl::unproject(Eigen::Vector3f(mouse_x, core.viewport[3] - mouse_y, down_mouse_z), core.view, core.proj, core.viewport);
						Eigen::Vector3f pos0 = igl::unproject(Eigen::Vector3f(down_mouse_x, core.viewport[3] - down_mouse_y, down_mouse_z), core.view, core.proj, core.viewport);

						Eigen::Vector3f diff = pos1 - pos0;
						core.camera_translation = down_translation + Eigen::Vector3f(diff[0], diff[1], diff[2]);

						break;
					}
					case MouseMode::Zoom:
					{
						float delta = 0.001f * (mouse_x - down_mouse_x + mouse_y - down_mouse_y);
						core.camera_zoom *= 1 + delta;
						down_mouse_x = mouse_x;
						down_mouse_y = mouse_y;
						break;
					}

					default:
						break;
					}
				}
				return true;
			}

			IGL_INLINE bool Viewer::mouse_scroll(float delta_y)
			{
				scroll_position += delta_y;

				for (unsigned int i = 0; i < plugins.size(); ++i)
					if (plugins[i]->mouse_scroll(delta_y))
						return true;

				if (callback_mouse_scroll)
					if (callback_mouse_scroll(*this, delta_y))
						return true;

				// Only zoom if there's actually a change
				if (delta_y != 0)
				{
					float mult = (1.0 + ((delta_y > 0) ? 1. : -1.) * 0.05);
					const float min_zoom = 0.1f;
					core.camera_zoom = (core.camera_zoom * mult > min_zoom ? core.camera_zoom * mult : min_zoom);
				}
				return true;
			}

			IGL_INLINE bool Viewer::load_scene()
			{
				std::string fname = igl::file_dialog_open();
				if (fname.length() == 0)
					return false;
				return load_scene(fname);
			}

			IGL_INLINE bool Viewer::load_scene(std::string fname)
			{
				igl::deserialize(core, "Core", fname.c_str());
				igl::deserialize(data(), "Data", fname.c_str());
				return true;
			}

			IGL_INLINE bool Viewer::save_scene()
			{
				std::string fname = igl::file_dialog_save();
				if (fname.length() == 0)
					return false;
				return save_scene(fname);
			}

			IGL_INLINE bool Viewer::save_scene(std::string fname)
			{
				igl::serialize(core, "Core", fname.c_str(), true);
				igl::serialize(data(), "Data", fname.c_str());

				return true;
			}

			IGL_INLINE void Viewer::draw()
			{
				using namespace std;
				using namespace Eigen;

				int width, height;
				glfwGetFramebufferSize(window, &width, &height);

				int width_window, height_window;
				glfwGetWindowSize(window, &width_window, &height_window);

				auto highdpi_tmp = width / width_window;

				if (fabs(highdpi_tmp - highdpi) > 1e-8)
				{
					post_resize(width, height);
					highdpi = highdpi_tmp;
				}

				core.clear_framebuffers();
				for (unsigned int i = 0; i < plugins.size(); ++i)
				{
					if (plugins[i]->pre_draw())
					{
						return;
					}
				}
				if (callback_pre_draw)
				{
					if (callback_pre_draw(*this))
					{
						return;
					}
				}

				core.draw(data_list[0]);

				for (unsigned int i = 0; i < plugins.size(); ++i)
				{
					if (plugins[i]->post_draw())
					{
						break;
					}
				}
				if (callback_post_draw)
				{
					if (callback_post_draw(*this))
					{
						return;
					}
				}
			}

			IGL_INLINE void Viewer::resize(int w, int h)
			{
				if (window) {
					glfwSetWindowSize(window, w / highdpi, h / highdpi);
				}
				post_resize(w, h);
			}

			IGL_INLINE void Viewer::post_resize(int w, int h)
			{
				core.viewport = Eigen::Vector4f(0, 0, w, h);
				for (unsigned int i = 0; i < plugins.size(); ++i)
				{
					plugins[i]->post_resize(w, h);
				}
			}

			IGL_INLINE void Viewer::snap_to_canonical_quaternion()
			{
				Eigen::Quaternionf snapq = this->core.trackball_angle;
				igl::snap_to_canonical_view_quat(snapq, 1.0f, this->core.trackball_angle);
			}

			IGL_INLINE void Viewer::open_dialog_load_mesh()
			{
				std::string fname = igl::file_dialog_open();

				if (fname.length() == 0)
					return;

				this->load_mesh_from_file(fname.c_str());
			}

			IGL_INLINE void Viewer::open_dialog_save_mesh()
			{
				std::string fname = igl::file_dialog_save();

				if (fname.length() == 0)
					return;

				this->save_mesh_to_file(fname.c_str());
			}

			IGL_INLINE ViewerData& Viewer::data()
			{
				assert(!data_list.empty() && "data_list should never be empty");
				assert(
					(selected_data_index >= 0 && selected_data_index < data_list.size()) &&
					"selected_data_index should be in bounds");
				return data_list[selected_data_index];
			}

			IGL_INLINE int Viewer::append_mesh()
			{
				assert(data_list.size() >= 1);

				data_list.emplace_back();
				selected_data_index = data_list.size() - 1;
				data_list.back().id = next_data_id++;
				return data_list.back().id;
			}

			IGL_INLINE bool Viewer::erase_mesh(const size_t index)
			{
				assert((index >= 0 && index < data_list.size()) && "index should be in bounds");
				assert(data_list.size() >= 1);
				if (data_list.size() == 1)
				{
					// Cannot remove last mesh
					return false;
				}
				data_list[index].meshgl.free();
				data_list.erase(data_list.begin() + index);
				if (selected_data_index >= index && selected_data_index > 0)
				{
					selected_data_index--;
				}
				return true;
			}

			IGL_INLINE size_t Viewer::mesh_index(const int id) const {
				for (size_t i = 0; i < data_list.size(); ++i)
				{
					if (data_list[i].id == id)
						return i;
				}
				return 0;
			}


		} // end namespace
	} // end namespace
=======
// This file is part of libigl, a simple c++ geometry processing library.
//
// Copyright (C) 2014 Daniele Panozzo <daniele.panozzo@gmail.com>
//
// This Source Code Form is subject to the terms of the Mozilla Public License
// v. 2.0. If a copy of the MPL was not distributed with this file, You can
// obtain one at http://mozilla.org/MPL/2.0/.

#include "Viewer.h"

#include <chrono>
#include <thread>

#include <Eigen/LU>

#include "../gl.h"
#include <GLFW/glfw3.h>

#include <cmath>
#include <cstdio>
#include <sstream>
#include <iomanip>
#include <iostream>
#include <fstream>
#include <algorithm>
#include <limits>
#include <cassert>

#include <igl/project.h>
#include <igl/get_seconds.h>
#include <igl/readOBJ.h>
#include <igl/readOFF.h>
#include <igl/adjacency_list.h>
#include <igl/writeOBJ.h>
#include <igl/writeOFF.h>
#include <igl/massmatrix.h>
#include <igl/file_dialog_open.h>
#include <igl/file_dialog_save.h>
#include <igl/quat_mult.h>
#include <igl/axis_angle_to_quat.h>
#include <igl/trackball.h>
#include <igl/two_axis_valuator_fixed_up.h>
#include <igl/snap_to_canonical_view_quat.h>
#include <igl/unproject.h>
#include <igl/serialize.h>


// Internal global variables used for glfw event handling
static igl::opengl::glfw::Viewer * __viewer;
static double highdpi = 1;
static double scroll_x = 0;
static double scroll_y = 0;

static void glfw_mouse_press(GLFWwindow* window, int button, int action, int modifier)
{

  igl::opengl::glfw::Viewer::MouseButton mb;

  if (button == GLFW_MOUSE_BUTTON_1)
    mb = igl::opengl::glfw::Viewer::MouseButton::Left;
  else if (button == GLFW_MOUSE_BUTTON_2)
    mb = igl::opengl::glfw::Viewer::MouseButton::Right;
  else //if (button == GLFW_MOUSE_BUTTON_3)
    mb = igl::opengl::glfw::Viewer::MouseButton::Middle;

  if (action == GLFW_PRESS)
    __viewer->mouse_down(mb,modifier);
  else
    __viewer->mouse_up(mb,modifier);
}

static void glfw_error_callback(int error, const char* description)
{
  fputs(description, stderr);
}

static void glfw_char_mods_callback(GLFWwindow* window, unsigned int codepoint, int modifier)
{
  __viewer->key_pressed(codepoint, modifier);
}

static void glfw_key_callback(GLFWwindow* window, int key, int scancode, int action, int modifier)
{
  if (key == GLFW_KEY_ESCAPE && action == GLFW_PRESS)
    glfwSetWindowShouldClose(window, GL_TRUE);

  if (action == GLFW_PRESS)
    __viewer->key_down(key, modifier);
  else if(action == GLFW_RELEASE)
    __viewer->key_up(key, modifier);
}

static void glfw_window_size(GLFWwindow* window, int width, int height)
{
  int w = width*highdpi;
  int h = height*highdpi;

  __viewer->post_resize(w, h);

}

static void glfw_mouse_move(GLFWwindow* window, double x, double y)
{
  __viewer->mouse_move(x*highdpi, y*highdpi);
}

static void glfw_mouse_scroll(GLFWwindow* window, double x, double y)
{
  using namespace std;
  scroll_x += x;
  scroll_y += y;

  __viewer->mouse_scroll(y);
}

static void glfw_drop_callback(GLFWwindow *window,int count,const char **filenames)
{
}

namespace igl
{
namespace opengl
{
namespace glfw
{

  IGL_INLINE int Viewer::launch(bool resizable /*= true*/, bool fullscreen /*= false*/,
    const std::string &name, int windowWidth /*= 0*/, int windowHeight /*= 0*/)
  {
    // TODO return values are being ignored...
    launch_init(resizable,fullscreen,name,windowWidth,windowHeight);
    launch_rendering(true);
    launch_shut();
    return EXIT_SUCCESS;
  }

  IGL_INLINE int  Viewer::launch_init(bool resizable, bool fullscreen,
    const std::string &name, int windowWidth, int windowHeight)
  {
    glfwSetErrorCallback(glfw_error_callback);
    if (!glfwInit())
    {
      return EXIT_FAILURE;
    }
    glfwWindowHint(GLFW_SAMPLES, 8);
    glfwWindowHint(GLFW_CONTEXT_VERSION_MAJOR, 3);
    glfwWindowHint(GLFW_CONTEXT_VERSION_MINOR, 3);
    #ifdef __APPLE__
      glfwWindowHint(GLFW_OPENGL_PROFILE, GLFW_OPENGL_CORE_PROFILE);
      glfwWindowHint(GLFW_OPENGL_FORWARD_COMPAT, GL_TRUE);
    #endif
    if(fullscreen)
    {
      GLFWmonitor *monitor = glfwGetPrimaryMonitor();
      const GLFWvidmode *mode = glfwGetVideoMode(monitor);
      window = glfwCreateWindow(mode->width,mode->height,name.c_str(),monitor,nullptr);
      windowWidth = mode->width;
      windowHeight = mode->height;
    }
    else
    {
      // Set default windows width
      if (windowWidth <= 0 && core_list.size() == 1 && core().viewport[2] > 0)
        windowWidth = core().viewport[2];
      else if (windowWidth <= 0)
        windowWidth = 1280;
      // Set default windows height
      if (windowHeight <= 0 && core_list.size() == 1 && core().viewport[3] > 0)
        windowHeight = core().viewport[3];
      else if (windowHeight <= 0)
        windowHeight = 800;
      window = glfwCreateWindow(windowWidth,windowHeight,name.c_str(),nullptr,nullptr);
    }
    if (!window)
    {
      glfwTerminate();
      return EXIT_FAILURE;
    }
    glfwMakeContextCurrent(window);
    // Load OpenGL and its extensions
    if (!gladLoadGLLoader((GLADloadproc) glfwGetProcAddress))
    {
      printf("Failed to load OpenGL and its extensions\n");
      return(-1);
    }
    #if defined(DEBUG) || defined(_DEBUG)
      printf("OpenGL Version %d.%d loaded\n", GLVersion.major, GLVersion.minor);
      int major, minor, rev;
      major = glfwGetWindowAttrib(window, GLFW_CONTEXT_VERSION_MAJOR);
      minor = glfwGetWindowAttrib(window, GLFW_CONTEXT_VERSION_MINOR);
      rev = glfwGetWindowAttrib(window, GLFW_CONTEXT_REVISION);
      printf("OpenGL version received: %d.%d.%d\n", major, minor, rev);
      printf("Supported OpenGL is %s\n", (const char*)glGetString(GL_VERSION));
      printf("Supported GLSL is %s\n", (const char*)glGetString(GL_SHADING_LANGUAGE_VERSION));
    #endif
    glfwSetInputMode(window,GLFW_CURSOR,GLFW_CURSOR_NORMAL);
    // Initialize FormScreen
    __viewer = this;
    // Register callbacks
    glfwSetKeyCallback(window, glfw_key_callback);
    glfwSetCursorPosCallback(window,glfw_mouse_move);
    glfwSetWindowSizeCallback(window,glfw_window_size);
    glfwSetMouseButtonCallback(window,glfw_mouse_press);
    glfwSetScrollCallback(window,glfw_mouse_scroll);
    glfwSetCharModsCallback(window,glfw_char_mods_callback);
    glfwSetDropCallback(window,glfw_drop_callback);
    // Handle retina displays (windows and mac)
    int width, height;
    glfwGetFramebufferSize(window, &width, &height);
    int width_window, height_window;
    glfwGetWindowSize(window, &width_window, &height_window);
    highdpi = windowWidth/width_window;
    glfw_window_size(window,width_window,height_window);
    // Initialize IGL viewer
    init();
    for(auto &core : this->core_list)
    {
      for(auto &data : this->data_list)
      {
        if(data.is_visible & core.id)
        {
          this->core(core.id).align_camera_center(data.V, data.F);
        }
      }
    }
    return EXIT_SUCCESS;
  }

  IGL_INLINE bool Viewer::launch_rendering(bool loop)
  {
    // glfwMakeContextCurrent(window);
    // Rendering loop
    const int num_extra_frames = 5;
    int frame_counter = 0;
    while (!glfwWindowShouldClose(window))
    {
      double tic = get_seconds();
      draw();
      glfwSwapBuffers(window);
      if(core().is_animating || frame_counter++ < num_extra_frames)
      {
        glfwPollEvents();
        // In microseconds
        double duration = 1000000.*(get_seconds()-tic);
        const double min_duration = 1000000./core().animation_max_fps;
        if(duration<min_duration)
        {
          std::this_thread::sleep_for(std::chrono::microseconds((int)(min_duration-duration)));
        }
      }
      else
      {
        glfwWaitEvents();
        frame_counter = 0;
      }
      if (!loop)
        return !glfwWindowShouldClose(window);

      #ifdef __APPLE__
        static bool first_time_hack  = true;
        if(first_time_hack) {
          glfwHideWindow(window);
          glfwShowWindow(window);
          first_time_hack = false;
        }
      #endif
    }
    return EXIT_SUCCESS;
  }

  IGL_INLINE void Viewer::launch_shut()
  {
    for(auto & data : data_list)
    {
      data.meshgl.free();
    }
    core().shut(); // Doesn't do anything
    shutdown_plugins();
    glfwDestroyWindow(window);
    glfwTerminate();
    return;
  }

  IGL_INLINE void Viewer::init()
  {
    core().init(); // Doesn't do anything

    if (callback_init)
      if (callback_init(*this))
        return;

    init_plugins();
  }

  IGL_INLINE void Viewer::init_plugins()
  {
    // Init all plugins
    for (unsigned int i = 0; i<plugins.size(); ++i)
    {
      plugins[i]->init(this);
    }
  }

  IGL_INLINE void Viewer::shutdown_plugins()
  {
    for (unsigned int i = 0; i<plugins.size(); ++i)
    {
      plugins[i]->shutdown();
    }
  }

  IGL_INLINE Viewer::Viewer():
    data_list(1),
    selected_data_index(0),
    next_data_id(1),
    selected_core_index(0),
    next_core_id(2)
  {
    window = nullptr;
    data_list.front().id = 0;

    core_list.emplace_back(ViewerCore());
    core_list.front().id = 1;

    // Temporary variables initialization
    down = false;
    hack_never_moved = true;
    scroll_position = 0.0f;

    // Per face
    data().set_face_based(false);

    // C-style callbacks
    callback_init         = nullptr;
    callback_pre_draw     = nullptr;
    callback_post_draw    = nullptr;
    callback_mouse_down   = nullptr;
    callback_mouse_up     = nullptr;
    callback_mouse_move   = nullptr;
    callback_mouse_scroll = nullptr;
    callback_key_down     = nullptr;
    callback_key_up       = nullptr;

    callback_init_data          = nullptr;
    callback_pre_draw_data      = nullptr;
    callback_post_draw_data     = nullptr;
    callback_mouse_down_data    = nullptr;
    callback_mouse_up_data      = nullptr;
    callback_mouse_move_data    = nullptr;
    callback_mouse_scroll_data  = nullptr;
    callback_key_down_data      = nullptr;
    callback_key_up_data        = nullptr;

#ifndef IGL_VIEWER_VIEWER_QUIET
    const std::string usage(R"(igl::opengl::glfw::Viewer usage:
  [drag]  Rotate scene
  A,a     Toggle animation (tight draw loop)
  D,d     Toggle double sided lighting
  F,f     Toggle face based
  I,i     Toggle invert normals
  L,l     Toggle wireframe
  O,o     Toggle orthographic/perspective projection
  T,t     Toggle filled faces
  Z       Snap to canonical view
  [,]     Toggle between rotation control types (trackball, two-axis
          valuator with fixed up, 2D mode with no rotation))
  <,>     Toggle between models
  ;       Toggle vertex labels
  :       Toggle face labels)"
);
    std::cout<<usage<<std::endl;
#endif
  }

  IGL_INLINE Viewer::~Viewer()
  {
  }

  IGL_INLINE bool Viewer::load_mesh_from_file(
      const std::string & mesh_file_name_string)
  {

    // first try to load it with a plugin
    for (unsigned int i = 0; i<plugins.size(); ++i)
    {
      if (plugins[i]->load(mesh_file_name_string))
      {
        return true;
      }
    }

    // Create new data slot and set to selected
    if(!(data().F.rows() == 0  && data().V.rows() == 0))
    {
      append_mesh();
    }
    data().clear();

    size_t last_dot = mesh_file_name_string.rfind('.');
    if (last_dot == std::string::npos)
    {
      std::cerr<<"Error: No file extension found in "<<
        mesh_file_name_string<<std::endl;
      return false;
    }

    std::string extension = mesh_file_name_string.substr(last_dot+1);

    if (extension == "off" || extension =="OFF")
    {
      Eigen::MatrixXd V;
      Eigen::MatrixXi F;
      if (!igl::readOFF(mesh_file_name_string, V, F))
        return false;
      data().set_mesh(V,F);
    }
    else if (extension == "obj" || extension =="OBJ")
    {
      Eigen::MatrixXd corner_normals;
      Eigen::MatrixXi fNormIndices;

      Eigen::MatrixXd UV_V;
      Eigen::MatrixXi UV_F;
      Eigen::MatrixXd V;
      Eigen::MatrixXi F;

      if (!(
            igl::readOBJ(
              mesh_file_name_string,
              V, UV_V, corner_normals, F, UV_F, fNormIndices)))
      {
        return false;
      }

      data().set_mesh(V,F);
      if(!UV_V.rows() != 0 && UV_F.rows() != 0)
      {
        data().set_uv(UV_V,UV_F);
      }
    }
    else
    {
      // unrecognized file type
      printf("Error: %s is not a recognized file type.\n",extension.c_str());
      return false;
    }

    data().compute_normals();
    data().uniform_colors(Eigen::Vector3d(51.0/255.0,43.0/255.0,33.3/255.0),
                   Eigen::Vector3d(255.0/255.0,228.0/255.0,58.0/255.0),
                   Eigen::Vector3d(255.0/255.0,235.0/255.0,80.0/255.0));

    for(int i=0;i<core_list.size(); i++)
        core_list[i].align_camera_center(data().V,data().F);

    for (unsigned int i = 0; i<plugins.size(); ++i)
      if (plugins[i]->post_load())
        return true;

    return true;
  }

  IGL_INLINE bool Viewer::save_mesh_to_file(
      const std::string & mesh_file_name_string)
  {
    // first try to load it with a plugin
    for (unsigned int i = 0; i<plugins.size(); ++i)
      if (plugins[i]->save(mesh_file_name_string))
        return true;

    size_t last_dot = mesh_file_name_string.rfind('.');
    if (last_dot == std::string::npos)
    {
      // No file type determined
      std::cerr<<"Error: No file extension found in "<<
        mesh_file_name_string<<std::endl;
      return false;
    }
    std::string extension = mesh_file_name_string.substr(last_dot+1);
    if (extension == "off" || extension =="OFF")
    {
      return igl::writeOFF(
        mesh_file_name_string,data().V,data().F);
    }
    else if (extension == "obj" || extension =="OBJ")
    {
      Eigen::MatrixXd corner_normals;
      Eigen::MatrixXi fNormIndices;

      Eigen::MatrixXd UV_V;
      Eigen::MatrixXi UV_F;

      return igl::writeOBJ(mesh_file_name_string,
          data().V,
          data().F,
          corner_normals, fNormIndices, UV_V, UV_F);
    }
    else
    {
      // unrecognized file type
      printf("Error: %s is not a recognized file type.\n",extension.c_str());
      return false;
    }
    return true;
  }

  IGL_INLINE bool Viewer::key_pressed(unsigned int unicode_key,int modifiers)
  {
    for (unsigned int i = 0; i<plugins.size(); ++i)
    {
      if (plugins[i]->key_pressed(unicode_key, modifiers))
      {
        return true;
      }
    }

    if (callback_key_pressed)
      if (callback_key_pressed(*this,unicode_key,modifiers))
        return true;

    switch(unicode_key)
    {
      case 'A':
      case 'a':
      {
        core().is_animating = !core().is_animating;
        return true;
      }
      case 'D':
      case 'd':
      {
        data().double_sided = !data().double_sided;
        return true;
      }
      case 'F':
      case 'f':
      {
        data().set_face_based(!data().face_based);
        return true;
      }
      case 'I':
      case 'i':
      {
        data().dirty |= MeshGL::DIRTY_NORMAL;
        data().invert_normals = !data().invert_normals;
        return true;
      }
      case 'L':
      case 'l':
      {
        core().toggle(data().show_lines);
        return true;
      }
      case 'O':
      case 'o':
      {
        core().orthographic = !core().orthographic;
        return true;
      }
      case 'T':
      case 't':
      {
        core().toggle(data().show_faces);
        return true;
      }
      case 'Z':
      {
        snap_to_canonical_quaternion();
        return true;
      }
      case '[':
      case ']':
      {
        if(core().rotation_type == ViewerCore::ROTATION_TYPE_TRACKBALL)
            core().set_rotation_type(ViewerCore::ROTATION_TYPE_TWO_AXIS_VALUATOR_FIXED_UP);
        else
          core().set_rotation_type(ViewerCore::ROTATION_TYPE_TRACKBALL);

        return true;
      }
      case '<':
      case '>':
      {
        selected_data_index =
          (selected_data_index + data_list.size() + (unicode_key=='>'?1:-1))%data_list.size();
        return true;
      }
      case '{':
      case '}':
      {
        selected_core_index =
          (selected_core_index + core_list.size() + (unicode_key=='}'?1:-1))%core_list.size();
        return true;
      }
      case ';':
        data().show_vertid = !data().show_vertid;
        return true;
      case ':':
        data().show_faceid = !data().show_faceid;
        return true;
      default: break;//do nothing
    }
    return false;
  }

  IGL_INLINE bool Viewer::key_down(int key,int modifiers)
  {
    for (unsigned int i = 0; i<plugins.size(); ++i)
      if (plugins[i]->key_down(key, modifiers))
        return true;

    if (callback_key_down)
      if (callback_key_down(*this,key,modifiers))
        return true;

    return false;
  }

  IGL_INLINE bool Viewer::key_up(int key,int modifiers)
  {
    for (unsigned int i = 0; i<plugins.size(); ++i)
      if (plugins[i]->key_up(key, modifiers))
        return true;

    if (callback_key_up)
      if (callback_key_up(*this,key,modifiers))
        return true;

    return false;
  }

  IGL_INLINE void Viewer::select_hovered_core()
  {
    int width_window, height_window;
    glfwGetFramebufferSize(window, &width_window, &height_window);
    for (int i = 0; i < core_list.size(); i++)
    {
      Eigen::Vector4f viewport = core_list[i].viewport;

      if ((current_mouse_x > viewport[0]) &&
          (current_mouse_x < viewport[0] + viewport[2]) &&
          ((height_window - current_mouse_y) > viewport[1]) &&
          ((height_window - current_mouse_y) < viewport[1] + viewport[3]))
      {
        selected_core_index = i;
        break;
      }
    }
  }

  IGL_INLINE bool Viewer::mouse_down(MouseButton button,int modifier)
  {
    // Remember mouse location at down even if used by callback/plugin
    down_mouse_x = current_mouse_x;
    down_mouse_y = current_mouse_y;

    for (unsigned int i = 0; i<plugins.size(); ++i)
      if(plugins[i]->mouse_down(static_cast<int>(button),modifier))
        return true;

    if (callback_mouse_down)
      if (callback_mouse_down(*this,static_cast<int>(button),modifier))
        return true;

    down = true;

    // Select the core containing the click location.
    select_hovered_core();

    down_translation = core().camera_translation;


    // Initialization code for the trackball
    Eigen::RowVector3d center;
    if (data().V.rows() == 0)
    {
      center << 0,0,0;
    }else
    {
      center = data().V.colwise().sum()/data().V.rows();
    }

    Eigen::Vector3f coord =
      igl::project(
        Eigen::Vector3f(center(0),center(1),center(2)),
        core().view,
        core().proj,
        core().viewport);
    down_mouse_z = coord[2];
    down_rotation = core().trackball_angle;

    mouse_mode = MouseMode::Rotation;

    switch (button)
    {
      case MouseButton::Left:
        if (core().rotation_type == ViewerCore::ROTATION_TYPE_NO_ROTATION) {
          mouse_mode = MouseMode::Translation;
        } else {
          mouse_mode = MouseMode::Rotation;
        }
        break;

      case MouseButton::Right:
        mouse_mode = MouseMode::Translation;
        break;

      default:
        mouse_mode = MouseMode::None;
        break;
    }

    return true;
  }

  IGL_INLINE bool Viewer::mouse_up(MouseButton button,int modifier)
  {
    down = false;

    for (unsigned int i = 0; i<plugins.size(); ++i)
      if(plugins[i]->mouse_up(static_cast<int>(button),modifier))
          return true;

    if (callback_mouse_up)
      if (callback_mouse_up(*this,static_cast<int>(button),modifier))
        return true;

    mouse_mode = MouseMode::None;

    return true;
  }

  IGL_INLINE bool Viewer::mouse_move(int mouse_x,int mouse_y)
  {
    if(hack_never_moved)
    {
      down_mouse_x = mouse_x;
      down_mouse_y = mouse_y;
      hack_never_moved = false;
    }
    current_mouse_x = mouse_x;
    current_mouse_y = mouse_y;

    for (unsigned int i = 0; i<plugins.size(); ++i)
      if (plugins[i]->mouse_move(mouse_x, mouse_y))
        return true;

    if (callback_mouse_move)
      if (callback_mouse_move(*this, mouse_x, mouse_y))
        return true;


    if (down)
    {
      // We need the window height to transform the mouse click coordinates into viewport-mouse-click coordinates
      // for igl::trackball and igl::two_axis_valuator_fixed_up
      int width_window, height_window;
      glfwGetFramebufferSize(window, &width_window, &height_window);
      switch (mouse_mode)
      {
        case MouseMode::Rotation:
        {
          switch(core().rotation_type)
          {
            default:
              assert(false && "Unknown rotation type");
            case ViewerCore::ROTATION_TYPE_NO_ROTATION:
              break;
            case ViewerCore::ROTATION_TYPE_TRACKBALL:
              igl::trackball(
                core().viewport(2),
                core().viewport(3),
                2.0f,
                down_rotation,
                down_mouse_x - core().viewport(0),
                down_mouse_y - (height_window - core().viewport(1) - core().viewport(3)),
                mouse_x - core().viewport(0),
                mouse_y - (height_window - core().viewport(1) - core().viewport(3)),
                core().trackball_angle);
              break;
            case ViewerCore::ROTATION_TYPE_TWO_AXIS_VALUATOR_FIXED_UP:
              igl::two_axis_valuator_fixed_up(
                core().viewport(2),core().viewport(3),
                2.0,
                down_rotation,
                down_mouse_x - core().viewport(0),
                down_mouse_y - (height_window - core().viewport(1) - core().viewport(3)),
                mouse_x - core().viewport(0),
                mouse_y - (height_window - core().viewport(1) - core().viewport(3)),
                core().trackball_angle);
              break;
          }
          //Eigen::Vector4f snapq = core().trackball_angle;

          break;
        }

        case MouseMode::Translation:
        {
          //translation
          Eigen::Vector3f pos1 = igl::unproject(Eigen::Vector3f(mouse_x, core().viewport[3] - mouse_y, down_mouse_z), core().view, core().proj, core().viewport);
          Eigen::Vector3f pos0 = igl::unproject(Eigen::Vector3f(down_mouse_x, core().viewport[3] - down_mouse_y, down_mouse_z), core().view, core().proj, core().viewport);

          Eigen::Vector3f diff = pos1 - pos0;
          core().camera_translation = down_translation + Eigen::Vector3f(diff[0],diff[1],diff[2]);

          break;
        }
        case MouseMode::Zoom:
        {
          float delta = 0.001f * (mouse_x - down_mouse_x + mouse_y - down_mouse_y);
          core().camera_zoom *= 1 + delta;
          down_mouse_x = mouse_x;
          down_mouse_y = mouse_y;
          break;
        }

        default:
          break;
      }
    }
    return true;
  }

  IGL_INLINE bool Viewer::mouse_scroll(float delta_y)
  {
    // Direct the scrolling operation to the appropriate viewport
    // (unless the core selection is locked by an ongoing mouse interaction).
    if (!down)
      select_hovered_core();
    scroll_position += delta_y;

    for (unsigned int i = 0; i<plugins.size(); ++i)
      if (plugins[i]->mouse_scroll(delta_y))
        return true;

    if (callback_mouse_scroll)
      if (callback_mouse_scroll(*this,delta_y))
        return true;

    // Only zoom if there's actually a change
    if(delta_y != 0)
    {
      float mult = (1.0+((delta_y>0)?1.:-1.)*0.05);
      const float min_zoom = 0.1f;
      core().camera_zoom = (core().camera_zoom * mult > min_zoom ? core().camera_zoom * mult : min_zoom);
    }
    return true;
  }

  IGL_INLINE bool Viewer::load_scene()
  {
    std::string fname = igl::file_dialog_open();
    if(fname.length() == 0)
      return false;
    return load_scene(fname);
  }

  IGL_INLINE bool Viewer::load_scene(std::string fname)
  {
    igl::deserialize(core(),"Core",fname.c_str());
    igl::deserialize(data(),"Data",fname.c_str());
    return true;
  }

  IGL_INLINE bool Viewer::save_scene()
  {
    std::string fname = igl::file_dialog_save();
    if (fname.length() == 0)
      return false;
    return save_scene(fname);
  }

  IGL_INLINE bool Viewer::save_scene(std::string fname)
  {
    igl::serialize(core(),"Core",fname.c_str(),true);
    igl::serialize(data(),"Data",fname.c_str());

    return true;
  }

  IGL_INLINE void Viewer::draw()
  {
    using namespace std;
    using namespace Eigen;


    int width, height;
    glfwGetFramebufferSize(window, &width, &height);

    int width_window, height_window;
    glfwGetWindowSize(window, &width_window, &height_window);

    auto highdpi_tmp = (width_window == 0 ||  width == 0) ? highdpi : (width/width_window);

    if(fabs(highdpi_tmp-highdpi)>1e-8)
    {
      post_resize(width, height);
      highdpi=highdpi_tmp;
    }

    for (auto& core : core_list)
    {
      core.clear_framebuffers();
    }

    for (unsigned int i = 0; i<plugins.size(); ++i)
    {
      if (plugins[i]->pre_draw())
      {
        return;
      }
    }
    if (callback_pre_draw)
    {
      if (callback_pre_draw(*this))
      {
        return;
      }
    }

    for (auto& core : core_list)
    {
      for (auto& mesh : data_list)
      {
        if (mesh.is_visible & core.id)
        {
            if (core.vr) {
                core.drawVR(mesh);
            }
            else {
                core.draw(mesh);
            }
        }
      }
    }
    for (unsigned int i = 0; i<plugins.size(); ++i)
    {
      if (plugins[i]->post_draw())
      {
        break;
      }
    }
    if (callback_post_draw)
    {
      if (callback_post_draw(*this))
      {
        return;
      }
    }
  }

  IGL_INLINE void Viewer::resize(int w,int h)
  {
    if (window) {
      glfwSetWindowSize(window, w/highdpi, h/highdpi);
    }
    post_resize(w, h);
  }

  IGL_INLINE void Viewer::post_resize(int w,int h)
  {
    if (core_list.size() == 1)
    {
      core().viewport = Eigen::Vector4f(0,0,w,h);
    }
    else
    {
      // It is up to the user to define the behavior of the post_resize() function
      // when there are multiple viewports (through the `callback_post_resize` callback)
    }
    for (unsigned int i = 0; i<plugins.size(); ++i)
    {
      plugins[i]->post_resize(w, h);
    }
    if (callback_post_resize)
    {
      callback_post_resize(*this, w, h);
    }
  }

  IGL_INLINE void Viewer::snap_to_canonical_quaternion()
  {
    Eigen::Quaternionf snapq = this->core().trackball_angle;
    igl::snap_to_canonical_view_quat(snapq,1.0f,this->core().trackball_angle);
  }

  IGL_INLINE void Viewer::open_dialog_load_mesh()
  {
    std::string fname = igl::file_dialog_open();

    if (fname.length() == 0)
      return;

    this->load_mesh_from_file(fname.c_str());
  }

  IGL_INLINE void Viewer::open_dialog_save_mesh()
  {
    std::string fname = igl::file_dialog_save();

    if(fname.length() == 0)
      return;

    this->save_mesh_to_file(fname.c_str());
  }

  IGL_INLINE ViewerData& Viewer::data(int mesh_id /*= -1*/)
  {
    assert(!data_list.empty() && "data_list should never be empty");
    int index;
    if (mesh_id == -1)
      index = selected_data_index;
    else
      index = mesh_index(mesh_id);

    assert((index >= 0 && index < data_list.size()) &&
      "selected_data_index or mesh_id should be in bounds");
    return data_list[index];
  }

  IGL_INLINE const ViewerData& Viewer::data(int mesh_id /*= -1*/) const
  {
    assert(!data_list.empty() && "data_list should never be empty");
    int index;
    if (mesh_id == -1)
      index = selected_data_index;
    else
      index = mesh_index(mesh_id);

    assert((index >= 0 && index < data_list.size()) &&
      "selected_data_index or mesh_id should be in bounds");
    return data_list[index];
  }

  IGL_INLINE int Viewer::append_mesh(bool visible /*= true*/)
  {
    assert(data_list.size() >= 1);

    data_list.emplace_back();
    selected_data_index = data_list.size()-1;
    data_list.back().id = next_data_id++;
    if (visible)
        for (int i = 0; i < core_list.size(); i++)
            data_list.back().set_visible(true, core_list[i].id);
    else
        data_list.back().is_visible = 0;
    return data_list.back().id;
  }

  IGL_INLINE bool Viewer::erase_mesh(const size_t index)
  {
    assert((index >= 0 && index < data_list.size()) && "index should be in bounds");
    assert(data_list.size() >= 1);
    if(data_list.size() == 1)
    {
      // Cannot remove last mesh
      return false;
    }
    data_list[index].meshgl.free();
    data_list.erase(data_list.begin() + index);
    if(selected_data_index >= index && selected_data_index > 0)
    {
      selected_data_index--;
    }

    return true;
  }

  IGL_INLINE size_t Viewer::mesh_index(const int id) const {
    for (size_t i = 0; i < data_list.size(); ++i)
    {
      if (data_list[i].id == id)
        return i;
    }
    return 0;
  }

  IGL_INLINE ViewerCore& Viewer::core(unsigned core_id /*= 0*/)
  {
    assert(!core_list.empty() && "core_list should never be empty");
    int core_index;
    if (core_id == 0)
      core_index = selected_core_index;
    else
      core_index = this->core_index(core_id);
    assert((core_index >= 0 && core_index < core_list.size()) && "selected_core_index should be in bounds");
    return core_list[core_index];
  }

  IGL_INLINE const ViewerCore& Viewer::core(unsigned core_id /*= 0*/) const
  {
    assert(!core_list.empty() && "core_list should never be empty");
    int core_index;
    if (core_id == 0)
      core_index = selected_core_index;
    else
      core_index = this->core_index(core_id);
    assert((core_index >= 0 && core_index < core_list.size()) && "selected_core_index should be in bounds");
    return core_list[core_index];
  }

  IGL_INLINE bool Viewer::erase_core(const size_t index)
  {
    assert((index >= 0 && index < core_list.size()) && "index should be in bounds");
    assert(data_list.size() >= 1);
    if (core_list.size() == 1)
    {
      // Cannot remove last viewport
      return false;
    }
    core_list[index].shut(); // does nothing
    core_list.erase(core_list.begin() + index);
    if (selected_core_index >= index && selected_core_index > 0)
    {
      selected_core_index--;
    }
    return true;
  }

  IGL_INLINE size_t Viewer::core_index(const int id) const {
    for (size_t i = 0; i < core_list.size(); ++i)
    {
      if (core_list[i].id == id)
        return i;
    }
    return 0;
  }

  IGL_INLINE int Viewer::append_core(Eigen::Vector4f viewport, bool append_empty /*= false*/)
  {
    core_list.push_back(core()); // copies the previous active core and only changes the viewport
    core_list.back().viewport = viewport;
    core_list.back().id = next_core_id;
    next_core_id <<= 1;
    if (!append_empty)
    {
      for (auto &data : data_list)
      {
        data.set_visible(true, core_list.back().id);
        data.copy_options(core(), core_list.back());
      }
    }
    selected_core_index = core_list.size()-1;
    return core_list.back().id;
  }

  IGL_INLINE int Viewer::append_vrcore(VRApplication* VRapp, Eigen::Vector4f viewport)
  {
      core_list.emplace_back(ViewerCore(VRapp));
      core_list.back().viewport = viewport;
      core_list.back().id = next_core_id;
      next_core_id <<= 1;
      for (auto& data : data_list)
      {
          data.set_visible(true, core_list.back().id);
          data.copy_options(core(), core_list.back());
      }
      selected_core_index = core_list.size() - 1;
      return core_list.back().id;
  }

} // end namespace

//-----------------------------------------------------------------------------
// Purpose: helper to get a string from a tracked device property and turn it
//			into a std::string
//-----------------------------------------------------------------------------
std::string VRApplication::GetTrackedDeviceString(vr::IVRSystem* pHmd, vr::TrackedDeviceIndex_t unDevice, vr::TrackedDeviceProperty prop, vr::TrackedPropertyError* peError)
{
    uint32_t requiredBufferLen = pHmd->GetStringTrackedDeviceProperty(unDevice, prop, NULL, 0, peError);
    if (requiredBufferLen == 0)
        return "";

    char* pchBuffer = new char[requiredBufferLen];
    requiredBufferLen = pHmd->GetStringTrackedDeviceProperty(unDevice, prop, pchBuffer, requiredBufferLen, peError);
    std::string sResult = pchBuffer;
    delete[] pchBuffer;

    return sResult;
}

//-----------------------------------------------------------------------------
// Purpose: helper to get a string from a tracked device type class
//-----------------------------------------------------------------------------
std::string VRApplication::GetTrackedDeviceClassString(vr::ETrackedDeviceClass td_class) {

    std::string str_td_class = "Unknown class";

    switch (td_class)
    {
    case vr::TrackedDeviceClass_Invalid:			// = 0, the ID was not valid.
        str_td_class = "invalid";
        break;
    case vr::TrackedDeviceClass_HMD:				// = 1, Head-Mounted Displays
        str_td_class = "hmd";
        break;
    case vr::TrackedDeviceClass_Controller:			// = 2, Tracked controllers
        str_td_class = "controller";
        break;
    case vr::TrackedDeviceClass_GenericTracker:		// = 3, Generic trackers, similar to controllers
        str_td_class = "generic tracker";
        break;
    case vr::TrackedDeviceClass_TrackingReference:	// = 4, Camera and base stations that serve as tracking reference points
        str_td_class = "base station";
        break;
    case vr::TrackedDeviceClass_DisplayRedirect:	// = 5, Accessories that aren't necessarily tracked themselves, but may redirect video output from other tracked devices
        str_td_class = "display redirect";
        break;
    }

    return str_td_class;
}

VRApplication::VRApplication() {
    initOpenVR();
}

IGL_INLINE void VRApplication::initOpenVR() {
    vr::EVRInitError err = vr::VRInitError_None;
    hmd = vr::VR_Init(&err, vr::VRApplication_Scene);

    if (err != vr::VRInitError_None)
    {
        handleVRError(err);
    }

    std::clog << GetTrackedDeviceString(hmd, vr::k_unTrackedDeviceIndex_Hmd, vr::Prop_TrackingSystemName_String) << std::endl;
    std::clog << GetTrackedDeviceString(hmd, vr::k_unTrackedDeviceIndex_Hmd, vr::Prop_SerialNumber_String) << std::endl;

    const std::string& driver = GetTrackedDeviceString(hmd, vr::k_unTrackedDeviceIndex_Hmd, vr::Prop_TrackingSystemName_String);
    const std::string& model = GetTrackedDeviceString(hmd, vr::k_unTrackedDeviceIndex_Hmd, vr::Prop_ModelNumber_String);
    const std::string& serial = GetTrackedDeviceString(hmd, vr::k_unTrackedDeviceIndex_Hmd, vr::Prop_SerialNumber_String);
    const float freq = hmd->GetFloatTrackedDeviceProperty(vr::k_unTrackedDeviceIndex_Hmd, vr::Prop_DisplayFrequency_Float);

    //get the proper resolution of the hmd
    hmd->GetRecommendedRenderTargetSize(&hmdWidth, &hmdHeight);

    fprintf(stderr, "HMD: %s '%s' #%s (%d x %d @ %g Hz)\n", driver.c_str(), model.c_str(), serial.c_str(), hmdWidth, hmdHeight, freq);

    const vr::HmdMatrix34_t& ltMatrix = hmd->GetEyeToHeadTransform(vr::Eye_Left);
    const vr::HmdMatrix34_t& rtMatrix = hmd->GetEyeToHeadTransform(vr::Eye_Right);

    lEyeMat = convertMatrix(ltMatrix);
    //lEyeMat = lEyeMat.reverse().eval();	

    rEyeMat = convertMatrix(rtMatrix);
    //rEyeMat = rEyeMat.reverse().eval();

    const vr::HmdMatrix44_t& rtProj = hmd->GetProjectionMatrix(vr::Eye_Right, nearPlaneZ, farPlaneZ);
    const vr::HmdMatrix44_t& ltProj = hmd->GetProjectionMatrix(vr::Eye_Left, nearPlaneZ, farPlaneZ);

    lProjectionMat = convertMatrix(rtProj);

    printf("l projection: \n%.3f, %.3f, %.3f, %.3f\n%.3f, %.3f, %.3f, %.3f\n%.3f, %.3f, %.3f, %.3f\n%.3f, %.3f, %.3f, %.3f\n\n",
        lProjectionMat(0, 0), lProjectionMat(0, 1), lProjectionMat(0, 2), lProjectionMat(0, 3),
        lProjectionMat(1, 0), lProjectionMat(1, 1), lProjectionMat(1, 2), lProjectionMat(1, 3),
        lProjectionMat(2, 0), lProjectionMat(2, 1), lProjectionMat(2, 2), lProjectionMat(2, 3),
        lProjectionMat(3, 0), lProjectionMat(3, 1), lProjectionMat(3, 2), lProjectionMat(3, 3));

    rProjectionMat = convertMatrix(ltProj);

    // Initialize the compositor
    vr::IVRCompositor* compositor = vr::VRCompositor();
    if (!compositor) {
        fprintf(stderr, "OpenVR Compositor initialization failed. See log file for details\n");
        vr::VR_Shutdown();
        assert("VR failed" && false);
    }
}

void VRApplication::handleVRError(vr::EVRInitError err)
{
    throw std::runtime_error(vr::VR_GetVRInitErrorAsEnglishDescription(err));
}


Eigen::Matrix4f VRApplication::convertMatrix(vr::HmdMatrix34_t vrmat) {
    Eigen::Matrix4f mat;
    mat <<
        vrmat.m[0][0], vrmat.m[0][1], vrmat.m[0][2], vrmat.m[0][3],
        vrmat.m[1][0], vrmat.m[1][1], vrmat.m[1][2], vrmat.m[1][3],
        vrmat.m[2][0], vrmat.m[2][1], vrmat.m[2][2], vrmat.m[2][3],
        0.0, 0.0, 0.0, 1.0f;

    //mat <<
    //    vrmat.m[0][0], vrmat.m[1][0], vrmat.m[2][0], 0.0,
    //    vrmat.m[0][1], vrmat.m[1][1], vrmat.m[2][1], 0.0,
    //    vrmat.m[0][2], vrmat.m[1][2], vrmat.m[2][2], 0.0,
    //    vrmat.m[0][3], vrmat.m[1][3], vrmat.m[2][3], 1.0f;
    return mat;
}

Eigen::Matrix4f VRApplication::convertMatrix(vr::HmdMatrix44_t vrmat) {
    Eigen::Matrix4f mat;
    mat <<
        vrmat.m[0][0], vrmat.m[0][1], vrmat.m[0][2], vrmat.m[0][3],
        vrmat.m[1][0], vrmat.m[1][1], vrmat.m[1][2], vrmat.m[1][3],
        vrmat.m[2][0], vrmat.m[2][1], vrmat.m[2][2], vrmat.m[2][3],
        vrmat.m[3][0], vrmat.m[3][1], vrmat.m[3][2], vrmat.m[3][3];

    return mat;
}

IGL_INLINE void VRApplication::updatePose() {
    vr::VRCompositor()->WaitGetPoses(trackedDevicePose, vr::k_unMaxTrackedDeviceCount, nullptr, 0);

    validPoseCount = 0;
    //m_strPoseClasses = "";
    for (int nDevice = 0; nDevice < vr::k_unMaxTrackedDeviceCount; ++nDevice)
    {
        if (trackedDevicePose[nDevice].bPoseIsValid)
        {
            validPoseCount++;
            mat4DevicePose[nDevice] = convertMatrix(trackedDevicePose[nDevice].mDeviceToAbsoluteTracking);
            if (m_rDevClassChar[nDevice] == 0)
            {
                switch (hmd->GetTrackedDeviceClass(nDevice))
                {
                case vr::TrackedDeviceClass_Controller:        m_rDevClassChar[nDevice] = 'C'; break;
                case vr::TrackedDeviceClass_HMD:               m_rDevClassChar[nDevice] = 'H'; break;
                case vr::TrackedDeviceClass_Invalid:           m_rDevClassChar[nDevice] = 'I'; break;
                case vr::TrackedDeviceClass_GenericTracker:    m_rDevClassChar[nDevice] = 'G'; break;
                case vr::TrackedDeviceClass_TrackingReference: m_rDevClassChar[nDevice] = 'T'; break;
                default:                                       m_rDevClassChar[nDevice] = '?'; break;
                }
            }
            //m_strPoseClasses += m_rDevClassChar[nDevice];
        }
    }

    if (trackedDevicePose[vr::k_unTrackedDeviceIndex_Hmd].bPoseIsValid)
    {
        hmdPose = mat4DevicePose[vr::k_unTrackedDeviceIndex_Hmd];
        hmdPose = hmdPose.inverse().eval();
    }
}

IGL_INLINE Eigen::Matrix4f VRApplication::getMatrixPoseHmd() {
    return hmdPose;
}

IGL_INLINE Eigen::Matrix4f VRApplication::getMatrixProjectionEye(vr::EVREye eye) {
    return convertMatrix(hmd->GetProjectionMatrix(eye, nearPlaneZ, farPlaneZ));
}

IGL_INLINE Eigen::Matrix4f VRApplication::getMatrixPoseEye(vr::EVREye eye) {
    return convertMatrix(hmd->GetEyeToHeadTransform(eye)).inverse().eval();

    //const vr::HmdMatrix34_t head = m_rTrackedDevicePose[vr::k_unTrackedDeviceIndex_Hmd].mDeviceToAbsoluteTracking;
    //vr::HmdMatrix34_t eyeFromHead;
    //eyeFromHead = hmd->GetEyeToHeadTransform(eye);
    //Eigen::Matrix4f temp, headMat;
    //temp = convertMatrix(eyeFromHead);
    //headMat = convertMatrix(head);
    //Eigen::Matrix4f res = temp * headMat;
    //return res;
}

IGL_INLINE Eigen::Quaternionf VRApplication::EigenGetRotation(Eigen::Matrix4f matrix) {
    Eigen::Quaternionf q;

    q.w() = sqrt(fmax(0, 1 + matrix(0, 0) + matrix(1, 1) + matrix(2, 2))) / 2;
    q.x() = sqrt(fmax(0, 1 + matrix(0, 0) - matrix(1, 1) - matrix(2, 2))) / 2;
    q.y() = sqrt(fmax(0, 1 - matrix(0, 0) + matrix(1, 1) - matrix(2, 2))) / 2;
    q.z() = sqrt(fmax(0, 1 - matrix(0, 0) - matrix(1, 1) + matrix(2, 2))) / 2;
    q.x() = -1 * copysign(q.x(), matrix(1, 2) - matrix(2, 1));
    q.y() = -1 * copysign(q.y(), matrix(2, 0) - matrix(0, 2));
    q.z() = -1 * copysign(q.z(), matrix(0, 1) - matrix(1, 0));

    //printf("%.3f, %.3f, %.3f, %.3f ", q.x(), q.y(), q.z(), q.w());
    return q;
}

IGL_INLINE Eigen::Vector3f VRApplication::GetPosition(Eigen::Matrix4f matrix) {
    Eigen::Vector3f vector;
    vector[0] = matrix(3, 0);
    vector[1] = (matrix(3, 1) - 1.2);
    vector[2] = matrix(3, 2);
    //printf("%.3f, %.3f, %.3f\n", vector[0], vector[1], vector[2]);
    //printf("%.3f, ", matrix.m[3][3]);

    return vector;
}

IGL_INLINE void VRApplication::submitToHMD() {
    updatePose();

    //vr::EColorSpace colorSpace = vr::ColorSpace_Gamma;
    vr::Texture_t leftEyeTexture = { (void*)(uintptr_t)leftEyeDesc.resolveTextureId, vr::TextureType_OpenGL, vr::ColorSpace_Gamma };
    vr::Texture_t rightEyeTexture = { (void*)(uintptr_t)rightEyeDesc.resolveTextureId, vr::TextureType_OpenGL, vr::ColorSpace_Gamma };

    //vr::Texture_t lt = { (void*)(uintptr_t)ltEyeTexture, vr::TextureType_OpenGL, vr::ColorSpace_Gamma };

    //vr::Texture_t lt = { reinterpret_cast<void*>(intptr_t(lTexture)), vr::TextureType_OpenGL, colorSpace };
    vr::VRCompositor()->Submit(vr::Eye_Left, &leftEyeTexture);

    //vr::Texture_t rt = { (void*)(uintptr_t)rtEyeTexture, vr::TextureType_OpenGL, vr::ColorSpace_Gamma };


    //vr::Texture_t rt = { reinterpret_cast<void*>(intptr_t(rTexture)), vr::TextureType_OpenGL, colorSpace };
    vr::VRCompositor()->Submit(vr::Eye_Right, &rightEyeTexture);

    // Tell the compositor to begin work immediately instead of waiting for the next WaitGetPoses() call
    vr::VRCompositor()->PostPresentHandoff();
    //glClearColor(0, 0, 0, 1);
    //glClear(GL_COLOR_BUFFER_BIT | GL_DEPTH_BUFFER_BIT);
}

IGL_INLINE void VRApplication::shut() {
    if (hmd) {
        vr::VR_Shutdown();
        hmd = NULL;
    }
    if (companionWindowProgramID)
    {
        glDeleteProgram(companionWindowProgramID);
    }

    //delete leftEyeDesc;
    glDeleteRenderbuffers(1, &leftEyeDesc.depthBufferId);
    glDeleteTextures(1, &leftEyeDesc.renderTextureId);
    glDeleteFramebuffers(1, &leftEyeDesc.renderFramebufferId);
    glDeleteTextures(1, &leftEyeDesc.resolveTextureId);
    glDeleteFramebuffers(1, &leftEyeDesc.resolveFramebufferId);

    //delete rightEyeDesc;
    glDeleteRenderbuffers(1, &rightEyeDesc.depthBufferId);
    glDeleteTextures(1, &rightEyeDesc.renderTextureId);
    glDeleteFramebuffers(1, &rightEyeDesc.renderFramebufferId);
    glDeleteTextures(1, &rightEyeDesc.resolveTextureId);
    glDeleteFramebuffers(1, &rightEyeDesc.resolveFramebufferId);

    if (companionWindowVAO != 0)
    {
        glDeleteVertexArrays(1, &companionWindowVAO);
    }

}

IGL_INLINE int VRApplication::getHmdWidth() {
    return hmdWidth;
}

IGL_INLINE int VRApplication::getHmdHeight() {
    return hmdHeight;
}

IGL_INLINE void VRApplication::updateCompanionWindow(Eigen::Vector4f viewport) {
    //companion window
    glDisable(GL_DEPTH_TEST);
    glViewport(viewport(0), viewport(1), viewport(2), viewport(3));

    glBindVertexArray(companionWindowVAO);
    glUseProgram(companionWindowProgramID);

    // render left eye (first half of index array )
    glBindTexture(GL_TEXTURE_2D, leftEyeDesc.resolveTextureId);
    glTexParameteri(GL_TEXTURE_2D, GL_TEXTURE_WRAP_S, GL_CLAMP_TO_EDGE);
    glTexParameteri(GL_TEXTURE_2D, GL_TEXTURE_WRAP_T, GL_CLAMP_TO_EDGE);
    glTexParameteri(GL_TEXTURE_2D, GL_TEXTURE_MAG_FILTER, GL_LINEAR);
    glTexParameteri(GL_TEXTURE_2D, GL_TEXTURE_MIN_FILTER, GL_LINEAR);
    glDrawElements(GL_TRIANGLES, companionWindowIndexSize / 2, GL_UNSIGNED_SHORT, 0);

    // render right eye (second half of index array )
    glBindTexture(GL_TEXTURE_2D, rightEyeDesc.resolveTextureId);
    glTexParameteri(GL_TEXTURE_2D, GL_TEXTURE_WRAP_S, GL_CLAMP_TO_EDGE);
    glTexParameteri(GL_TEXTURE_2D, GL_TEXTURE_WRAP_T, GL_CLAMP_TO_EDGE);
    glTexParameteri(GL_TEXTURE_2D, GL_TEXTURE_MAG_FILTER, GL_LINEAR);
    glTexParameteri(GL_TEXTURE_2D, GL_TEXTURE_MIN_FILTER, GL_LINEAR);
    glDrawElements(GL_TRIANGLES, companionWindowIndexSize / 2, GL_UNSIGNED_SHORT, (const void*)(uintptr_t)(companionWindowIndexSize));

    glBindVertexArray(0);
    glUseProgram(0);
}

IGL_INLINE void VRApplication::predraw(vr::EVREye eye) {

    glEnable(GL_MULTISAMPLE);

    if(eye == vr::EVREye::Eye_Left)
        glBindFramebuffer(GL_FRAMEBUFFER, leftEyeDesc.renderFramebufferId);
    else
        glBindFramebuffer(GL_FRAMEBUFFER, rightEyeDesc.renderFramebufferId);
    glClearColor(0.3,
        0.3,
        0.5,
        1.0);
    glClear(GL_COLOR_BUFFER_BIT | GL_DEPTH_BUFFER_BIT);
}

IGL_INLINE void VRApplication::postdraw(vr::EVREye eye) {

    glBindFramebuffer(GL_FRAMEBUFFER, 0);

    glDisable(GL_MULTISAMPLE);

    if (eye == vr::EVREye::Eye_Left) {
        glBindFramebuffer(GL_READ_FRAMEBUFFER, leftEyeDesc.renderFramebufferId);
        glBindFramebuffer(GL_DRAW_FRAMEBUFFER, leftEyeDesc.resolveFramebufferId);
    }
    else {
        glBindFramebuffer(GL_READ_FRAMEBUFFER, rightEyeDesc.renderFramebufferId);
        glBindFramebuffer(GL_DRAW_FRAMEBUFFER, rightEyeDesc.resolveFramebufferId);
    }

    glBlitFramebuffer(0, 0, hmdWidth, hmdHeight, 0, 0, hmdWidth, hmdHeight,
        GL_COLOR_BUFFER_BIT,
        GL_LINEAR);

    glBindFramebuffer(GL_READ_FRAMEBUFFER, 0);
    glBindFramebuffer(GL_DRAW_FRAMEBUFFER, 0);
}

IGL_INLINE void VRApplication::printstuff() {
    printf("\naddres: %x\n", &leftEyeDesc);

    //if(leftEyeDesc != NULL)
        //printf("after init: %u\n", leftEyeDesc.renderFramebufferId);
}

IGL_INLINE void VRApplication::initGl() {
    if (!createFrameBuffer(leftEyeDesc)) {
        printf("Error creating frame buffers for left eye");
    }
    else {
        printf("Success creating frame buffers for left eye");
    }


    if (!createFrameBuffer(rightEyeDesc)) {
        printf("Error creating frame buffers for right eye");
    }
    else {
        printf("Success creating frame buffers for right eye");
    }
    setupCompanionWindow();
}

IGL_INLINE bool VRApplication::createFrameBuffer(FramebufferDesc& framebufferDesc) {
    printf("Creating framebuffers\n");


    glGenFramebuffers(1, &framebufferDesc.renderFramebufferId);
    glBindFramebuffer(GL_FRAMEBUFFER, framebufferDesc.renderFramebufferId);

    // create a multisampled color attachment texture
    glGenTextures(1, &framebufferDesc.renderTextureId);
    glBindTexture(GL_TEXTURE_2D_MULTISAMPLE, framebufferDesc.renderTextureId);
    glTexImage2DMultisample(GL_TEXTURE_2D_MULTISAMPLE, 4, GL_RGBA, hmdWidth, hmdHeight, GL_TRUE);
    glFramebufferTexture2D(GL_FRAMEBUFFER, GL_COLOR_ATTACHMENT0, GL_TEXTURE_2D_MULTISAMPLE, framebufferDesc.renderTextureId, 0);

    // create a (also multisampled) renderbuffer object for depth and stencil attachments
    glGenRenderbuffers(1, &framebufferDesc.depthBufferId);
    glBindRenderbuffer(GL_RENDERBUFFER, framebufferDesc.depthBufferId);
    glRenderbufferStorageMultisample(GL_RENDERBUFFER, 4, GL_DEPTH24_STENCIL8, hmdWidth, hmdHeight);
    glFramebufferRenderbuffer(GL_FRAMEBUFFER, GL_DEPTH_STENCIL_ATTACHMENT, GL_RENDERBUFFER, framebufferDesc.depthBufferId);

    glGenFramebuffers(1, &framebufferDesc.resolveFramebufferId);
    glBindFramebuffer(GL_FRAMEBUFFER, framebufferDesc.resolveFramebufferId);

    glGenTextures(1, &framebufferDesc.resolveTextureId);
    glBindTexture(GL_TEXTURE_2D, framebufferDesc.resolveTextureId);
    glTexImage2D(GL_TEXTURE_2D, 0, GL_RGBA, hmdWidth, hmdHeight, 0, GL_RGBA, GL_UNSIGNED_BYTE, NULL);
    glTexParameteri(GL_TEXTURE_2D, GL_TEXTURE_MIN_FILTER, GL_LINEAR);
    glTexParameteri(GL_TEXTURE_2D, GL_TEXTURE_MAX_LEVEL, 0);
    glFramebufferTexture2D(GL_FRAMEBUFFER, GL_COLOR_ATTACHMENT0, GL_TEXTURE_2D, framebufferDesc.resolveTextureId, 0);

    GLenum status = glCheckFramebufferStatus(GL_FRAMEBUFFER);
    if (status != GL_FRAMEBUFFER_COMPLETE)
    {
        return false;
    }

    glBindFramebuffer(GL_FRAMEBUFFER, 0);
    //glBindRenderbuffer(GL_RENDERBUFFER, 0);
    //glBindTexture(GL_TEXTURE_2D_MULTISAMPLE, 0);

    return true;
}

IGL_INLINE void VRApplication::setupCompanionWindow()
{
    std::vector<VertexDataWindow> vVerts;

    // left eye verts
    vVerts.push_back(VertexDataWindow(Vector2(-1, -1), Vector2(0, 0)));
    vVerts.push_back(VertexDataWindow(Vector2(0, -1), Vector2(1, 0)));
    vVerts.push_back(VertexDataWindow(Vector2(-1, 1), Vector2(0, 1)));
    vVerts.push_back(VertexDataWindow(Vector2(0, 1), Vector2(1, 1)));

    // right eye verts
    vVerts.push_back(VertexDataWindow(Vector2(0, -1), Vector2(0, 0)));
    vVerts.push_back(VertexDataWindow(Vector2(1, -1), Vector2(1, 0)));
    vVerts.push_back(VertexDataWindow(Vector2(0, 1), Vector2(0, 1)));
    vVerts.push_back(VertexDataWindow(Vector2(1, 1), Vector2(1, 1)));

    GLushort vIndices[] = { 0, 1, 3,   0, 3, 2,   4, 5, 7,   4, 7, 6 };
    companionWindowIndexSize = _countof(vIndices);

    glGenVertexArrays(1, &companionWindowVAO);
    glBindVertexArray(companionWindowVAO);

    glGenBuffers(1, &companionWindowIDVertBuffer);
    glBindBuffer(GL_ARRAY_BUFFER, companionWindowIDVertBuffer);
    glBufferData(GL_ARRAY_BUFFER, vVerts.size() * sizeof(VertexDataWindow), &vVerts[0], GL_STATIC_DRAW);

    glGenBuffers(1, &companionWindowIDIndexBuffer);
    glBindBuffer(GL_ELEMENT_ARRAY_BUFFER, companionWindowIDIndexBuffer);
    glBufferData(GL_ELEMENT_ARRAY_BUFFER, companionWindowIndexSize * sizeof(GLushort), &vIndices[0], GL_STATIC_DRAW);

    glEnableVertexAttribArray(0);
    glVertexAttribPointer(0, 2, GL_FLOAT, GL_TRUE, sizeof(VertexDataWindow), (void*)offsetof(VertexDataWindow, position));

    glEnableVertexAttribArray(1);
    glVertexAttribPointer(1, 2, GL_FLOAT, GL_TRUE, sizeof(VertexDataWindow), (void*)offsetof(VertexDataWindow, texCoord));

    glBindVertexArray(0);

    glDisableVertexAttribArray(0);
    glDisableVertexAttribArray(1);

    glBindBuffer(GL_ARRAY_BUFFER, 0);
    glBindBuffer(GL_ELEMENT_ARRAY_BUFFER, 0);

    create_shader_program(
        // vertex shader
        "#version 410 core\n"
        "layout(location = 0) in vec4 position;\n"
        "layout(location = 1) in vec2 v2UVIn;\n"
        "noperspective out vec2 v2UV;\n"
        "void main()\n"
        "{\n"
        "	v2UV = v2UVIn;\n"
        "	gl_Position = position;\n"
        "}\n",

        // fragment shader
        "#version 410 core\n"
        "uniform sampler2D mytexture;\n"
        "noperspective in vec2 v2UV;\n"
        "out vec4 outputColor;\n"
        "void main()\n"
        "{\n"
        "		outputColor = texture(mytexture, v2UV);\n"
        "}\n"
        , {},
        companionWindowProgramID
    );
}


} // end namespace

>>>>>>> 27331feb
}<|MERGE_RESOLUTION|>--- conflicted
+++ resolved
@@ -1,1525 +1,3 @@
-<<<<<<< HEAD
-// This file is part of libigl, a simple c++ geometry processing library.
-//
-// Copyright (C) 2014 Daniele Panozzo <daniele.panozzo@gmail.com>
-//
-// This Source Code Form is subject to the terms of the Mozilla Public License
-// v. 2.0. If a copy of the MPL was not distributed with this file, You can
-// obtain one at http://mozilla.org/MPL/2.0/.
-//test
-
-#include "Viewer.h"
-
-#include "utils.h"
-
-#include <chrono>
-#include <thread>
-
-#include <Eigen/LU>
-
-#include "../gl.h"
-#include <GLFW/glfw3.h>
-
-#include <cmath>
-#include <cstdio>
-#include <sstream>
-#include <iomanip>
-#include <iostream>
-#include <fstream>
-#include <algorithm>
-#include <limits>
-#include <cassert>
-
-#include <igl/project.h>
-#include <igl/get_seconds.h>
-#include <igl/readOBJ.h>
-#include <igl/readOFF.h>
-//#include <igl/png/readPNG.h>
-//#include <igl/png/writePNG.h> 
-#include <igl/adjacency_list.h>
-#include <igl/writeOBJ.h>
-#include <igl/writeOFF.h>
-#include <igl/massmatrix.h>
-#include <igl/file_dialog_open.h>
-#include <igl/file_dialog_save.h>
-#include <igl/quat_mult.h>
-#include <igl/axis_angle_to_quat.h>
-#include <igl/trackball.h>
-#include <igl/two_axis_valuator_fixed_up.h>
-#include <igl/snap_to_canonical_view_quat.h>
-#include <igl/unproject.h>
-#include <igl/serialize.h>
-#include <openvr.h>
-
-// Internal global variables used for glfw event handling
-static igl::opengl::glfw::Viewer* __viewer;
-static double highdpi = 1;
-static double scroll_x = 0;
-static double scroll_y = 0;
-float nearPlaneZ = 0.1f;
-float farPlaneZ = 30.0f;
-GLuint test, testA, screenTexture, lTexture, rTexture;
-Eigen::Matrix4f lEyeMat, rEyeMat, headWorldMat, lProjectionMat, rProjectionMat, leftEyeMat, rightEyeMat;
-
-vr::IVRSystem* hmd = nullptr;
-vr::TrackedDevicePose_t m_rTrackedDevicePose[vr::k_unMaxTrackedDeviceCount];
-
-
-/** Called by initOpenVR */
-std::string getHMDString(vr::IVRSystem* pHmd, vr::TrackedDeviceIndex_t unDevice, vr::TrackedDeviceProperty prop, vr::TrackedPropertyError* peError = nullptr) {
-	uint32_t unRequiredBufferLen = pHmd->GetStringTrackedDeviceProperty(unDevice, prop, nullptr, 0, peError);
-	if (unRequiredBufferLen == 0) {
-		return "";
-	}
-
-	char* pchBuffer = new char[unRequiredBufferLen];
-	unRequiredBufferLen = pHmd->GetStringTrackedDeviceProperty(unDevice, prop, pchBuffer, unRequiredBufferLen, peError);
-	std::string sResult = pchBuffer;
-	delete[] pchBuffer;
-
-	return sResult;
-}
-
-void handleVRError(vr::EVRInitError err)
-{
-	throw std::runtime_error(vr::VR_GetVRInitErrorAsEnglishDescription(err));
-}
-
-inline vr::IVRSystem* VR_Init(vr::EVRInitError* peError, vr::EVRApplicationType eApplicationType, const char* pStartupInfo)
-{
-	using namespace vr;
-	vr::IVRSystem* pVRSystem = nullptr;
-
-	vr::EVRInitError eError;
-	VRToken() = vr::VR_InitInternal2(&eError, eApplicationType, pStartupInfo);
-	COpenVRContext& ctx = OpenVRInternal_ModuleContext();
-	ctx.Clear();
-
-	if (eError == VRInitError_None)
-	{
-		if (VR_IsInterfaceVersionValid(vr::IVRSystem_Version))
-		{
-			pVRSystem = VRSystem();
-		}
-		else
-		{
-			VR_ShutdownInternal();
-			eError = VRInitError_Init_InterfaceNotFound;
-		}
-	}
-
-	if (peError)
-		*peError = eError;
-	return pVRSystem;
-}
-
-
-/** Call immediately before initializing OpenGL
-	\param hmdWidth, hmdHeight recommended render target resolution
-*/
-vr::IVRSystem* initOpenVR(uint32_t& hmdWidth, uint32_t& hmdHeight) {
-	vr::EVRInitError err = vr::VRInitError_None;
-	hmd = vr::VR_Init(&err, vr::VRApplication_Scene);
-
-	if (err != vr::VRInitError_None)
-	{
-		handleVRError(err);
-	}
-
-	std::clog << GetTrackedDeviceString(hmd, vr::k_unTrackedDeviceIndex_Hmd, vr::Prop_TrackingSystemName_String) << std::endl;
-	std::clog << GetTrackedDeviceString(hmd, vr::k_unTrackedDeviceIndex_Hmd, vr::Prop_SerialNumber_String) << std::endl;
-
-
-
-	const std::string& driver = getHMDString(hmd, vr::k_unTrackedDeviceIndex_Hmd, vr::Prop_TrackingSystemName_String);
-	const std::string& model = getHMDString(hmd, vr::k_unTrackedDeviceIndex_Hmd, vr::Prop_ModelNumber_String);
-	const std::string& serial = getHMDString(hmd, vr::k_unTrackedDeviceIndex_Hmd, vr::Prop_SerialNumber_String);
-	const float freq = hmd->GetFloatTrackedDeviceProperty(vr::k_unTrackedDeviceIndex_Hmd, vr::Prop_DisplayFrequency_Float);
-
-	//get the proper resolution of the hmd
-	hmd->GetRecommendedRenderTargetSize(&hmdWidth, &hmdHeight);
-
-	fprintf(stderr, "HMD: %s '%s' #%s (%d x %d @ %g Hz)\n", driver.c_str(), model.c_str(), serial.c_str(), hmdWidth, hmdHeight, freq);
-
-	const vr::HmdMatrix34_t& ltMatrix = hmd->GetEyeToHeadTransform(vr::Eye_Left);
-	const vr::HmdMatrix34_t& rtMatrix = hmd->GetEyeToHeadTransform(vr::Eye_Right);
-
-	lEyeMat <<
-		ltMatrix.m[0][0], ltMatrix.m[0][1], ltMatrix.m[0][2], ltMatrix.m[0][3],
-		ltMatrix.m[1][0], ltMatrix.m[1][1], ltMatrix.m[1][2], ltMatrix.m[1][3],
-		ltMatrix.m[2][0], ltMatrix.m[2][1], ltMatrix.m[2][2], ltMatrix.m[2][3],
-		0.0, 0.0, 0.0, 1.0f;
-
-	//lEyeMat = lEyeMat.reverse().eval();	
-
-	rEyeMat <<
-		rtMatrix.m[0][0], rtMatrix.m[0][1], rtMatrix.m[0][2], rtMatrix.m[0][3],
-		rtMatrix.m[1][0], rtMatrix.m[1][1], rtMatrix.m[1][2], rtMatrix.m[1][3],
-		rtMatrix.m[2][0], rtMatrix.m[2][1], rtMatrix.m[2][2], rtMatrix.m[2][3],
-		0.0, 0.0, 0.0, 1.0f;
-
-	//rEyeMat = rEyeMat.reverse().eval();
-
-	const vr::HmdMatrix44_t& ltProj = hmd->GetProjectionMatrix(vr::Eye_Left, -nearPlaneZ, -farPlaneZ);
-	const vr::HmdMatrix44_t& rtProj = hmd->GetProjectionMatrix(vr::Eye_Right, -nearPlaneZ, -farPlaneZ);
-
-	lProjectionMat <<
-		ltProj.m[0][0], ltProj.m[0][1], ltProj.m[0][2], ltProj.m[0][3],
-		ltProj.m[1][0], ltProj.m[1][1], ltProj.m[1][2], ltProj.m[1][3],
-		ltProj.m[2][0], ltProj.m[2][1], ltProj.m[2][2], ltProj.m[2][3],
-		ltProj.m[3][0], ltProj.m[3][1], ltProj.m[3][2], ltProj.m[3][3];
-
-	printf("l projection: \n%.3f, %.3f, %.3f, %.3f\n%.3f, %.3f, %.3f, %.3f\n%.3f, %.3f, %.3f, %.3f\n%.3f, %.3f, %.3f, %.3f\n\n", 
-		lProjectionMat(0, 0), lProjectionMat(0, 1), lProjectionMat(0, 2), lProjectionMat(0, 3),
-		lProjectionMat(1, 0), lProjectionMat(1, 1), lProjectionMat(1, 2), lProjectionMat(1, 3),
-		lProjectionMat(2, 0), lProjectionMat(2, 1), lProjectionMat(2, 2), lProjectionMat(2, 3),
-		lProjectionMat(3, 0), lProjectionMat(3, 1), lProjectionMat(3, 2), lProjectionMat(3, 3));
-
-	rProjectionMat <<
-		rtProj.m[0][0], rtProj.m[0][1], rtProj.m[0][2], rtProj.m[0][3],
-		rtProj.m[1][0], rtProj.m[1][1], rtProj.m[1][2], rtProj.m[1][3],
-		rtProj.m[2][0], rtProj.m[2][1], rtProj.m[2][2], rtProj.m[2][3],
-		rtProj.m[3][0], rtProj.m[3][1], rtProj.m[3][2], rtProj.m[3][3];
-
-	// Initialize the compositor
-	vr::IVRCompositor* compositor = vr::VRCompositor();
-	if (!compositor) {
-		fprintf(stderr, "OpenVR Compositor initialization failed. See log file for details\n");
-		vr::VR_Shutdown();
-		assert("VR failed" && false);
-	}
-
-	return hmd;
-}
-
-
-Eigen::Matrix4f getCurrentViewProjectionMatrix(vr::Hmd_Eye nEye)
-{
-	Eigen::Matrix4f matMVP;
-	if (nEye == vr::Eye_Left)
-	{
-		matMVP = lProjectionMat * lEyeMat * headWorldMat;
-	}
-	else if (nEye == vr::Eye_Right)
-	{
-		matMVP = rProjectionMat * rEyeMat * headWorldMat;
-	}
-
-	return matMVP;
-}
-
-Eigen::Quaternionf GetRotation(vr::HmdMatrix34_t matrix) {
-	Eigen::Quaternionf q;
-
-	q.w() = sqrt(fmax(0, 1 + matrix.m[0][0] + matrix.m[1][1] + matrix.m[2][2])) / 2;
-	q.x() = sqrt(fmax(0, 1 + matrix.m[0][0] - matrix.m[1][1] - matrix.m[2][2])) / 2;
-	q.y() = sqrt(fmax(0, 1 - matrix.m[0][0] + matrix.m[1][1] - matrix.m[2][2])) / 2;
-	q.z() = sqrt(fmax(0, 1 - matrix.m[0][0] - matrix.m[1][1] + matrix.m[2][2])) / 2;
-	q.x() = -1 * copysign(q.x(), matrix.m[2][1] - matrix.m[1][2]);
-	q.y() = -1 * copysign(q.y(), matrix.m[0][2] - matrix.m[2][0]);
-	q.z() = -1 * copysign(q.z(), matrix.m[1][0] - matrix.m[0][1]);
-	return q;
-}
-
-Eigen::Quaternionf EigenGetRotation(Eigen::Matrix4f matrix) {
-	Eigen::Quaternionf q;
-
-	q.w() = sqrt(fmax(0, 1 + matrix(0,0) + matrix(1, 1) + matrix(2, 2))) / 2;
-	q.x() = sqrt(fmax(0, 1 + matrix(0,0) - matrix(1, 1) - matrix(2, 2))) / 2;
-	q.y() = sqrt(fmax(0, 1 - matrix(0, 0) + matrix(1, 1) - matrix(2, 2))) / 2;
-	q.z() = sqrt(fmax(0, 1 - matrix(0, 0) - matrix(1, 1) + matrix(2, 2))) / 2;
-	q.x() = -1 * copysign(q.x(), matrix(2, 1) - matrix(1, 2));
-	q.y() = -1 * copysign(q.y(), matrix(0, 2) - matrix(2, 0));
-	q.z() = -1 * copysign(q.z(), matrix(1, 0) - matrix(0, 1));
-
-	//printf("%.3f, %.3f, %.3f, %.3f ", q.x(), q.y(), q.z(), q.w());
-	return q;
-}
-
-
-Eigen::Vector3f GetPosition(vr::HmdMatrix34_t matrix) {
-	Eigen::Vector3f vector;
-	vector[0] = matrix.m[0][3] * -1;
-	vector[1] = (matrix.m[1][3] - 1.2) * -1;
-	vector[2] = matrix.m[2][3] * -1;
-	printf("%.3f, ", vector[0]);
-	printf("%.3f, ", vector[1]);
-	printf("%.3f\n", vector[2]);
-	//printf("%.3f, ", matrix.m[3][3]);
-
-	return vector;
-}
-
-
-Eigen::Vector3f EigenGetPosition(Eigen::Matrix4f matrix) {
-	Eigen::Vector3f vector;
-	vector[0] = matrix(0, 3) * -1;
-	vector[1] = (matrix(1, 3) - 1.2) * -1;
-	vector[2] = matrix(2, 3) * -1;
-	printf("%.3f, %.3f, %.3f\n", vector[0], vector[1], vector[2]);
-
-	return vector;
-}
-
-
-/**
- */
-void getEyeTransformations
-(/*vr::IVRSystem*  hmd,
-	vr::TrackedDevicePose_t* trackedDevicePose,
-	float           nearPlaneZ,
-	float           farPlaneZ,
-	float*          headToWorldRowMajor3x4,
-	float*          ltEyeToHeadRowMajor3x4,
-	float*          rtEyeToHeadRowMajor3x4,
-	float*          ltProjectionMatrixRowMajor4x4,
-	float*          rtProjectionMatrixRowMajor4x4*/) {
-
-	//assert(nearPlaneZ < 0.0f && farPlaneZ < nearPlaneZ);
-
-	vr::VRCompositor()->WaitGetPoses(m_rTrackedDevicePose, vr::k_unMaxTrackedDeviceCount, nullptr, 0);
-
-	//#   if defined(_DEBUG) && 0
-		//fprintf(stderr, "Devices tracked this frame: \n");
-	int poseCount = 0;
-	/*for (int d = 0; d < vr::k_unMaxTrackedDeviceCount; ++d) {
-		if (m_rTrackedDevicePose[d].bPoseIsValid) {
-			++poseCount;
-			switch (hmd->GetTrackedDeviceClass(d)) {
-			case vr::TrackedDeviceClass_Controller:        fprintf(stderr, "   Controller: ["); break;
-			case vr::TrackedDeviceClass_HMD:               fprintf(stderr, "   HMD: ["); break;
-			case vr::TrackedDeviceClass_Invalid:           fprintf(stderr, "   <invalid>: ["); break;
-			//case vr::TrackedDeviceClass_Other:             fprintf(stderr, "   Other: ["); break;
-			case vr::TrackedDeviceClass_TrackingReference: fprintf(stderr, "   Reference: ["); break;
-			default:                                       fprintf(stderr, "   ???: ["); break;
-			}
-			for (int r = 0; r < 3; ++r) {
-				for (int c = 0; c < 4; ++c) {
-					fprintf(stderr, "%g, ", m_rTrackedDevicePose[d].mDeviceToAbsoluteTracking.m[r][c]);
-				}
-			}
-			fprintf(stderr, "]\n");
-		}
-	}
-	fprintf(stderr, "\n");*/
-
-	//delete this asap
-
-//#   endif
-
-	assert(m_rTrackedDevicePose[vr::k_unTrackedDeviceIndex_Hmd].bPoseIsValid);
-	const vr::HmdMatrix34_t head = m_rTrackedDevicePose[vr::k_unTrackedDeviceIndex_Hmd].mDeviceToAbsoluteTracking;
-
-	headWorldMat <<
-		head.m[0][0], head.m[0][1], head.m[0][2], head.m[0][3],
-		head.m[1][0], head.m[1][1], head.m[1][2], head.m[1][3],
-		head.m[2][0], head.m[2][1], head.m[2][2], head.m[2][3],
-		0.0, 0.0, 0.0, 1.0f;
-
-	//printf("%.3f, %.3f, %.3f\n", headWorldMat(3,0), headWorldMat(3,1), headWorldMat(3,2));
-	//printf("%.3f, %.3f, %.3f\n", head.m[0][3], head.m[1][3], head.m[2][3]);
-
-	leftEyeMat = headWorldMat * lEyeMat;
-	rightEyeMat = headWorldMat * rEyeMat;
-	
-	/*printf("%.3f, %.3f, %.3f\n%.3f, %.3f, %.3f\n%.3f, %.3f, %.3f\n%.3f, %.3f, %.3f\n", head.m[0][0], head.m[1][0], head.m[2][0],
-		head.m[0][1], head.m[1][1], head.m[2][1],
-		head.m[0][2], head.m[1][2], head.m[2][2],
-		head.m[0][3], head.m[1][3], head.m[2][3]);*/
-
-	printf("head: \n%.3f, %.3f, %.3f, %.3f\n%.3f, %.3f, %.3f, %.3f\n%.3f, %.3f, %.3f, %.3f\n%.3f, %.3f, %.3f, %.3f\n", headWorldMat(0,0), headWorldMat(0, 1), headWorldMat(0, 2), headWorldMat(0, 3),
-		headWorldMat(1, 0), headWorldMat(1, 1), headWorldMat(1, 2), headWorldMat(1, 3), 
-		headWorldMat(2, 0), headWorldMat(2, 1), headWorldMat(2, 2), headWorldMat(2, 3), 
-		headWorldMat(3, 0), headWorldMat(3, 1), headWorldMat(3, 2), headWorldMat(3, 3));
-
-	printf("left:\n%.3f, %.3f, %.3f, %.3f\n%.3f, %.3f, %.3f, %.3f\n%.3f, %.3f, %.3f, %.3f\n%.3f, %.3f, %.3f, %.3f\n", leftEyeMat(0, 0), leftEyeMat(0, 1), leftEyeMat(0, 2), leftEyeMat(0, 3),
-		leftEyeMat(1, 0), leftEyeMat(1, 1), leftEyeMat(1, 2), leftEyeMat(1, 3),
-		leftEyeMat(2, 0), leftEyeMat(2, 1), leftEyeMat(2, 2), leftEyeMat(2, 3),
-		leftEyeMat(3, 0), leftEyeMat(3, 1), leftEyeMat(3, 2), leftEyeMat(3, 3));
-
-	printf("right:\n%.3f, %.3f, %.3f, %.3f\n%.3f, %.3f, %.3f, %.3f\n%.3f, %.3f, %.3f, %.3f\n%.3f, %.3f, %.3f, %.3f\n", rightEyeMat(0, 0), rightEyeMat(0, 1), rightEyeMat(0, 2), rightEyeMat(0, 3),
-		rightEyeMat(1, 0), rightEyeMat(1, 1), rightEyeMat(1, 2), rightEyeMat(1, 3),
-		rightEyeMat(2, 0), rightEyeMat(2, 1), rightEyeMat(2, 2), rightEyeMat(2, 3),
-		rightEyeMat(3, 0), rightEyeMat(3, 1), rightEyeMat(3, 2), rightEyeMat(3, 3));
-}
-
-
-
-
-
-/** Call immediately before OpenGL swap buffers */
-void submitToHMD() {
-	vr::VRCompositor()->WaitGetPoses(m_rTrackedDevicePose, vr::k_unMaxTrackedDeviceCount, NULL, 0);
-
-	vr::EColorSpace colorSpace = vr::ColorSpace_Gamma;
-
-	//vr::Texture_t lt = { (void*)(uintptr_t)ltEyeTexture, vr::TextureType_OpenGL, vr::ColorSpace_Gamma };
-
-	vr::Texture_t lt = { reinterpret_cast<void*>(intptr_t(lTexture)), vr::TextureType_OpenGL, colorSpace };
-	vr::VRCompositor()->Submit(vr::Eye_Left, &lt);
-
-	//vr::Texture_t rt = { (void*)(uintptr_t)rtEyeTexture, vr::TextureType_OpenGL, vr::ColorSpace_Gamma };
-
-
-	vr::Texture_t rt = { reinterpret_cast<void*>(intptr_t(rTexture)), vr::TextureType_OpenGL, colorSpace };
-	vr::VRCompositor()->Submit(vr::Eye_Right, &rt);
-
-	// Tell the compositor to begin work immediately instead of waiting for the next WaitGetPoses() call
-	vr::VRCompositor()->PostPresentHandoff();
-	glClearColor(0, 0, 0, 1);
-	glClear(GL_COLOR_BUFFER_BIT | GL_DEPTH_BUFFER_BIT);
-}
-
-
-
-static void glfw_mouse_press(GLFWwindow* window, int button, int action, int modifier)
-{
-
-	igl::opengl::glfw::Viewer::MouseButton mb;
-
-	if (button == GLFW_MOUSE_BUTTON_1)
-		mb = igl::opengl::glfw::Viewer::MouseButton::Left;
-	else if (button == GLFW_MOUSE_BUTTON_2)
-		mb = igl::opengl::glfw::Viewer::MouseButton::Right;
-	else //if (button == GLFW_MOUSE_BUTTON_3)
-		mb = igl::opengl::glfw::Viewer::MouseButton::Middle;
-
-	if (action == GLFW_PRESS)
-		__viewer->mouse_down(mb, modifier);
-	else
-		__viewer->mouse_up(mb, modifier);
-}
-
-static void glfw_error_callback(int error, const char* description)
-{
-	fputs(description, stderr);
-}
-
-static void glfw_char_mods_callback(GLFWwindow* window, unsigned int codepoint, int modifier)
-{
-	__viewer->key_pressed(codepoint, modifier);
-}
-
-static void glfw_key_callback(GLFWwindow* window, int key, int scancode, int action, int modifier)
-{
-	if (key == GLFW_KEY_ESCAPE && action == GLFW_PRESS)
-		glfwSetWindowShouldClose(window, GL_TRUE);
-
-
-	if (action == GLFW_PRESS)
-		__viewer->key_down(key, modifier);
-	else if (action == GLFW_RELEASE)
-		__viewer->key_up(key, modifier);
-}
-
-static void glfw_window_size(GLFWwindow* window, int width, int height)
-{
-	int w = width * highdpi;
-	int h = height * highdpi;
-
-	__viewer->post_resize(w, h);
-
-}
-
-static void glfw_mouse_move(GLFWwindow* window, double x, double y)
-{
-	__viewer->mouse_move(x * highdpi, y * highdpi);
-}
-
-static void glfw_mouse_scroll(GLFWwindow* window, double x, double y)
-{
-	using namespace std;
-	scroll_x += x;
-	scroll_y += y;
-
-	__viewer->mouse_scroll(y);
-}
-
-static void glfw_drop_callback(GLFWwindow* window, int count, const char** filenames)
-{
-}
-
-namespace igl
-{
-	namespace opengl
-	{
-		namespace glfw
-		{
-
-			IGL_INLINE int Viewer::launch(bool resizable, bool fullscreen)
-			{
-				// TODO return values are being ignored...
-				launch_init(resizable, fullscreen);
-				launch_rendering(true);
-				launch_shut();
-				return EXIT_SUCCESS;
-			}
-
-			IGL_INLINE int  Viewer::launch_init(bool resizable, bool fullscreen)
-			{
-				uint32_t framebufferWidth = 1280, framebufferHeight = 720;
-				const int numEyes = 2;
-				hmd = initOpenVR(framebufferWidth, framebufferHeight);
-				vr::EVRInitError eError = vr::VRInitError_None;
-				hmd = vr::VR_Init(&eError, vr::VRApplication_Scene);
-				assert(hmd);
-
-
-				glfwSetErrorCallback(glfw_error_callback);
-				if (!glfwInit())
-				{
-					return EXIT_FAILURE;
-				}
-				glfwWindowHint(GLFW_SAMPLES, 8);
-				glfwWindowHint(GLFW_CONTEXT_VERSION_MAJOR, 3);
-				glfwWindowHint(GLFW_CONTEXT_VERSION_MINOR, 3);
-#ifdef __APPLE__
-				glfwWindowHint(GLFW_OPENGL_PROFILE, GLFW_OPENGL_CORE_PROFILE);
-				glfwWindowHint(GLFW_OPENGL_FORWARD_COMPAT, GL_TRUE);
-				glfwWindowHint(GLFW_TRANSPARENT_FRAMEBUFFER, GLFW_TRUE);
-#endif
-				if (fullscreen)
-				{
-					GLFWmonitor* monitor = glfwGetPrimaryMonitor();
-					const GLFWvidmode* mode = glfwGetVideoMode(monitor);
-					window = glfwCreateWindow(mode->width, mode->height, "libigl viewer", monitor, nullptr);
-				}
-				else
-				{
-					if (core.viewport.tail<2>().any()) {
-						window = glfwCreateWindow(core.viewport(2), core.viewport(3), "libigl viewer", nullptr, nullptr);
-					}
-					else {
-						window = glfwCreateWindow(1280, 800, "libigl viewer", nullptr, nullptr);
-					}
-				}
-				if (!window)
-				{
-					glfwTerminate();
-					return EXIT_FAILURE;
-				}
-				glfwMakeContextCurrent(window);
-				// Load OpenGL and its extensions
-				if (!gladLoadGLLoader((GLADloadproc)glfwGetProcAddress))
-				{
-					printf("Failed to load OpenGL and its extensions\n");
-					return(-1);
-				}
-#if defined(DEBUG) || defined(_DEBUG)
-				printf("OpenGL Version %d.%d loaded\n", GLVersion.major, GLVersion.minor);
-				int major, minor, rev;
-				major = glfwGetWindowAttrib(window, GLFW_CONTEXT_VERSION_MAJOR);
-				minor = glfwGetWindowAttrib(window, GLFW_CONTEXT_VERSION_MINOR);
-				rev = glfwGetWindowAttrib(window, GLFW_CONTEXT_REVISION);
-				printf("OpenGL version received: %d.%d.%d\n", major, minor, rev);
-				printf("Supported OpenGL is %s\n", (const char*)glGetString(GL_VERSION));
-				printf("Supported GLSL is %s\n", (const char*)glGetString(GL_SHADING_LANGUAGE_VERSION));
-#endif
-				glfwSetInputMode(window, GLFW_CURSOR, GLFW_CURSOR_NORMAL);
-				// Initialize FormScreen
-				__viewer = this;
-				// Register callbacks
-				glfwSetKeyCallback(window, glfw_key_callback);
-				glfwSetCursorPosCallback(window, glfw_mouse_move);
-				glfwSetWindowSizeCallback(window, glfw_window_size);
-				glfwSetMouseButtonCallback(window, glfw_mouse_press);
-				glfwSetScrollCallback(window, glfw_mouse_scroll);
-				glfwSetCharModsCallback(window, glfw_char_mods_callback);
-				glfwSetDropCallback(window, glfw_drop_callback);
-				// Handle retina displays (windows and mac)
-				int width, height;
-				glfwGetFramebufferSize(window, &width, &height);
-				int width_window, height_window;
-				glfwGetWindowSize(window, &width_window, &height_window);
-				highdpi = width / width_window;
-				glfw_window_size(window, width_window, height_window);
-				//opengl.init();
-				core.align_camera_center(data().V, data().F);
-
-
-
-
-
-				// Initialize IGL viewer
-				init();
-				return EXIT_SUCCESS;
-			}
-
-
-
-			IGL_INLINE bool Viewer::launch_rendering(bool loop)
-			{
-				// glfwMakeContextCurrent(window);
-				// Rendering loop
-				const int num_extra_frames = 5;
-				int frame_counter = 0;
-				uint32_t m_nRenderWidth;
-				uint32_t m_nRenderHeight;
-				hmd->GetRecommendedRenderTargetSize(&m_nRenderWidth, &m_nRenderHeight);
-
-				//Eigen::Matrix<unsigned char,Eigen::Dynamic,Eigen::Dynamic> imr, img, imb, ima;
-				//igl::png::readPNG("../data/bun.png", imr, img, imb,ima);
-				//igl::png::writePNG(imr, img, imb, ima, "../data/write_out.png");
-				//int cols, rows, n;
-				//unsigned char *data = stbi_load("../data/bun.png", &cols, &rows, &n, 0);
-
-				/*glGenTextures(1, &test);
-				glBindTexture(GL_TEXTURE_2D, test);
-				glTexParameteri(GL_TEXTURE_2D, GL_TEXTURE_MIN_FILTER, GL_LINEAR);
-				glTexParameteri(GL_TEXTURE_2D, GL_TEXTURE_MAX_LEVEL, 0);
-				glTexImage2D(GL_TEXTURE_2D, 0, GL_RGBA, m_nRenderWidth, m_nRenderHeight, 0, GL_RGBA, GL_UNSIGNED_BYTE, nullptr);
-				glFramebufferTexture2D(GL_FRAMEBUFFER, GL_COLOR_ATTACHMENT0, GL_TEXTURE_2D, test, 0);*/
-
-				unsigned int framebuffer;
-				glGenFramebuffers(1, &framebuffer);
-
-				unsigned int textureColorBufferMultiSampled;
-				glGenTextures(1, &textureColorBufferMultiSampled);
-				unsigned int lrbo;
-				glGenRenderbuffers(1, &lrbo);
-				unsigned int rrbo;
-				glGenRenderbuffers(1, &rrbo);
-				unsigned int intermediateFBO;
-				glGenFramebuffers(1, &intermediateFBO);
-				unsigned int intermediateFBO2;
-				glGenFramebuffers(1, &intermediateFBO2);
-				glGenTextures(1, &screenTexture);
-				glGenTextures(1, &lTexture);
-				glGenTextures(1, &rTexture);
-
-				vr::EColorSpace colorSpace = vr::ColorSpace_Gamma;
-
-				while (!glfwWindowShouldClose(window))
-				{
-					double tic = get_seconds();
-
-					//MARKER
-
-					glBindFramebuffer(GL_FRAMEBUFFER, framebuffer);
-					// create a multisampled color attachment texture
-
-					glBindTexture(GL_TEXTURE_2D_MULTISAMPLE, textureColorBufferMultiSampled);
-					glTexImage2DMultisample(GL_TEXTURE_2D_MULTISAMPLE, 4, GL_RGBA, m_nRenderWidth, m_nRenderHeight, GL_TRUE);
-					glBindTexture(GL_TEXTURE_2D_MULTISAMPLE, 0);
-					glFramebufferTexture2D(GL_FRAMEBUFFER, GL_COLOR_ATTACHMENT0, GL_TEXTURE_2D_MULTISAMPLE, textureColorBufferMultiSampled, 0);
-					//// create a (also multisampled) renderbuffer object for depth and stencil attachments
-
-					glBindRenderbuffer(GL_RENDERBUFFER, lrbo);
-					glRenderbufferStorageMultisample(GL_RENDERBUFFER, 4, GL_DEPTH24_STENCIL8, m_nRenderWidth, m_nRenderHeight);
-					glBindRenderbuffer(GL_RENDERBUFFER, 0);
-					glFramebufferRenderbuffer(GL_FRAMEBUFFER, GL_DEPTH_STENCIL_ATTACHMENT, GL_RENDERBUFFER, lrbo);
-					assert(glCheckFramebufferStatus(GL_FRAMEBUFFER) == GL_FRAMEBUFFER_COMPLETE);
-					glBindFramebuffer(GL_FRAMEBUFFER, 0);
-
-					// configure second post-processing framebuffer
-
-					glBindFramebuffer(GL_FRAMEBUFFER, intermediateFBO);
-					// create a color attachment texture
-
-					glBindTexture(GL_TEXTURE_2D, lTexture);
-					glTexImage2D(GL_TEXTURE_2D, 0, GL_RGBA, m_nRenderWidth, m_nRenderHeight, 0, GL_RGBA, GL_UNSIGNED_BYTE, NULL);
-					glTexParameteri(GL_TEXTURE_2D, GL_TEXTURE_MIN_FILTER, GL_LINEAR);
-					glTexParameteri(GL_TEXTURE_2D, GL_TEXTURE_MAG_FILTER, GL_LINEAR);
-					glFramebufferTexture2D(GL_FRAMEBUFFER, GL_COLOR_ATTACHMENT0, GL_TEXTURE_2D, lTexture, 0);	// we only need a color buffer
-					assert(glCheckFramebufferStatus(GL_FRAMEBUFFER) == GL_FRAMEBUFFER_COMPLETE);
-					glBindFramebuffer(GL_FRAMEBUFFER, 0);
-
-					glBindFramebuffer(GL_FRAMEBUFFER, framebuffer);
-					core.viewport << 0, 0, m_nRenderWidth, m_nRenderHeight;
-					// Clear the buffer
-					glClearColor(0.3, 0.3, 0.5, 0.f);
-					glClear(GL_COLOR_BUFFER_BIT | GL_DEPTH_BUFFER_BIT);
-					//// Save old viewport
-					//Eigen::Vector4f viewport_ori = viewport;
-					// Draw
-					//core.proj = lProjectionMat;
-					//GLint matrixi = glGetUniformLocation(data_list[0].meshgl.shader_mesh, "matrix");
-					//glUniformMatrix4fv(matrixi, 1, GL_FALSE, getCurrentViewProjectionMatrix(vr::Eye_Left).data());
-					draw_for_vr();
-					// Restore viewport
-					//viewport = viewport_ori;
-					glBindFramebuffer(GL_FRAMEBUFFER, framebuffer);
-					// create a multisampled color attachment texture
-
-					glBindTexture(GL_TEXTURE_2D_MULTISAMPLE, textureColorBufferMultiSampled);
-					glTexImage2DMultisample(GL_TEXTURE_2D_MULTISAMPLE, 4, GL_RGBA, m_nRenderWidth, m_nRenderHeight, GL_TRUE);
-					glBindTexture(GL_TEXTURE_2D_MULTISAMPLE, 0);
-					glFramebufferTexture2D(GL_FRAMEBUFFER, GL_COLOR_ATTACHMENT0, GL_TEXTURE_2D_MULTISAMPLE, textureColorBufferMultiSampled, 0);
-					//// create a (also multisampled) renderbuffer object for depth and stencil attachments
-
-					glBindRenderbuffer(GL_RENDERBUFFER, rrbo);
-					glRenderbufferStorageMultisample(GL_RENDERBUFFER, 4, GL_DEPTH24_STENCIL8, m_nRenderWidth, m_nRenderHeight);
-					glBindRenderbuffer(GL_RENDERBUFFER, 0);
-					glFramebufferRenderbuffer(GL_FRAMEBUFFER, GL_DEPTH_STENCIL_ATTACHMENT, GL_RENDERBUFFER, rrbo);
-					assert(glCheckFramebufferStatus(GL_FRAMEBUFFER) == GL_FRAMEBUFFER_COMPLETE);
-					glBindFramebuffer(GL_FRAMEBUFFER, 0);
-
-					// configure second post-processing framebuffer
-
-					glBindFramebuffer(GL_FRAMEBUFFER, intermediateFBO2);
-					// create a color attachment texture
-
-					glBindTexture(GL_TEXTURE_2D, rTexture);
-					glTexImage2D(GL_TEXTURE_2D, 0, GL_RGBA, m_nRenderWidth, m_nRenderHeight, 0, GL_RGBA, GL_UNSIGNED_BYTE, NULL);
-					glTexParameteri(GL_TEXTURE_2D, GL_TEXTURE_MIN_FILTER, GL_LINEAR);
-					glTexParameteri(GL_TEXTURE_2D, GL_TEXTURE_MAG_FILTER, GL_LINEAR);
-					glFramebufferTexture2D(GL_FRAMEBUFFER, GL_COLOR_ATTACHMENT0, GL_TEXTURE_2D, rTexture, 0);	// we only need a color buffer
-					assert(glCheckFramebufferStatus(GL_FRAMEBUFFER) == GL_FRAMEBUFFER_COMPLETE);
-					glBindFramebuffer(GL_FRAMEBUFFER, 0);
-
-					glBindFramebuffer(GL_FRAMEBUFFER, framebuffer);
-					core.viewport << 0, 0, m_nRenderWidth, m_nRenderHeight;
-					// Clear the buffer
-					glClearColor(0.3, 0.3, 0.5, 0.f);
-					glClear(GL_COLOR_BUFFER_BIT | GL_DEPTH_BUFFER_BIT);
-					//// Save old viewport
-					//Eigen::Vector4f viewport_ori = viewport;
-					// Draw
-					getEyeTransformations();
-					core.camera_translation = EigenGetPosition(leftEyeMat);
-					core.trackball_angle = EigenGetRotation(leftEyeMat);
-					//core.proj = lProjectionMat;
-					//matrixi = glGetUniformLocation(data_list[0].meshgl.shader_mesh, "matrix");
-					//glUniformMatrix4fv(matrixi, 1, GL_FALSE, getCurrentViewProjectionMatrix(vr::Eye_Left).data());
-					draw_for_vr();
-
-					//apparently this matters, if it's commented out buffer would be blank
-					glBindFramebuffer(GL_READ_FRAMEBUFFER, framebuffer);
-					glBindFramebuffer(GL_DRAW_FRAMEBUFFER, intermediateFBO);
-					glBlitFramebuffer(0, 0, m_nRenderWidth, m_nRenderHeight, 0, 0, m_nRenderWidth, m_nRenderHeight, GL_COLOR_BUFFER_BIT, GL_NEAREST);
-					glBindFramebuffer(GL_FRAMEBUFFER, intermediateFBO);
-					//submitToHMD();
-
-					vr::Texture_t lt = { reinterpret_cast<void*>(intptr_t(lTexture)), vr::TextureType_OpenGL, colorSpace };
-					vr::VRCompositor()->Submit(vr::Eye_Left, &lt);
-
-					core.camera_translation = EigenGetPosition(rightEyeMat);
-					core.trackball_angle = EigenGetRotation(rightEyeMat);
-					//core.proj = rProjectionMat;
-					//matrixi = glGetUniformLocation(data_list[0].meshgl.shader_mesh, "matrix");
-					//glUniformMatrix4fv(matrixi, 1, GL_FALSE, getCurrentViewProjectionMatrix(vr::Eye_Right).data());
-					draw_for_vr();
-
-					//submit again for the right eye and it just magically works otherwise it only shows left eye
-					glBindFramebuffer(GL_READ_FRAMEBUFFER, framebuffer);
-					glBindFramebuffer(GL_DRAW_FRAMEBUFFER, intermediateFBO2);
-					glBlitFramebuffer(0, 0, m_nRenderWidth, m_nRenderHeight, 0, 0, m_nRenderWidth, m_nRenderHeight, GL_COLOR_BUFFER_BIT, GL_NEAREST);
-					glBindFramebuffer(GL_FRAMEBUFFER, intermediateFBO2);
-
-					vr::Texture_t rt = { reinterpret_cast<void*>(intptr_t(rTexture)), vr::TextureType_OpenGL, colorSpace };
-					vr::VRCompositor()->Submit(vr::Eye_Right, &rt);
-
-					// Tell the compositor to begin work immediately instead of waiting for the next WaitGetPoses() call
-					vr::VRCompositor()->PostPresentHandoff();
-
-					glClearColor(0, 0, 0, 1);
-					glClear(GL_COLOR_BUFFER_BIT | GL_DEPTH_BUFFER_BIT);
-					//submitToHMD();
-
-					//companion window still not working
-					draw();
-					glfwSwapBuffers(window);
-
-					if (core.is_animating || frame_counter++ < num_extra_frames)
-					{
-						glfwPollEvents();
-						// In microseconds
-						double duration = 1000000. * (get_seconds() - tic);
-						const double min_duration = 1000000. / core.animation_max_fps;
-						if (duration < min_duration)
-						{
-							std::this_thread::sleep_for(std::chrono::microseconds((int)(min_duration - duration)));
-						}
-					}
-					else
-					{
-						//glfwWaitEvents();
-
-						frame_counter = 0;
-					}
-					//pls delete this asap
-				   /* core.camera_translation = Eigen::Vector3f(m_rTrackedDevicePose[0].mDeviceToAbsoluteTracking.m[1][0],
-						m_rTrackedDevicePose[0].mDeviceToAbsoluteTracking.m[1][1],
-						m_rTrackedDevicePose[0].mDeviceToAbsoluteTracking.m[1][2]);*/
-					getEyeTransformations();
-					core.camera_translation = EigenGetPosition(leftEyeMat);
-					core.trackball_angle = EigenGetRotation(leftEyeMat);
-
-
-					//ok stop
-					if (!loop)
-						return !glfwWindowShouldClose(window);
-				}
-				//MARKER
-				glBindFramebuffer(GL_DRAW_FRAMEBUFFER, 0);
-				glBindFramebuffer(GL_READ_FRAMEBUFFER, 0);
-				glBindFramebuffer(GL_FRAMEBUFFER, 0);
-				glDeleteTextures(1, &screenTexture);
-				glDeleteTextures(1, &lTexture);
-				glDeleteTextures(1, &rTexture);
-
-				glDeleteTextures(1, &textureColorBufferMultiSampled);
-				glDeleteFramebuffers(1, &framebuffer);
-				glDeleteFramebuffers(1, &intermediateFBO);
-				glDeleteFramebuffers(1, &intermediateFBO2);
-				glDeleteRenderbuffers(1, &lrbo);
-				glDeleteRenderbuffers(1, &rrbo);
-				//MARKER
-				return EXIT_SUCCESS;
-			}
-
-			//MARKER
-			IGL_INLINE void Viewer::draw_for_vr()
-			{
-				using namespace std;
-				using namespace Eigen;
-
-				uint32_t width, height;
-				hmd->GetRecommendedRenderTargetSize(&width, &height);
-
-				//core.clear_framebuffers();
-				for (unsigned int i = 0; i < plugins.size(); ++i)
-				{
-					if (plugins[i]->pre_draw())
-					{
-						return;
-					}
-				}
-				if (callback_pre_draw)
-				{
-					if (callback_pre_draw(*this))
-					{
-						return;
-					}
-				}
-
-				core.draw(data_list[0], true);
-
-				for (unsigned int i = 0; i < plugins.size(); ++i)
-				{
-					if (plugins[i]->post_draw())
-					{
-						break;
-					}
-				}
-				if (callback_post_draw)
-				{
-					if (callback_post_draw(*this))
-					{
-						return;
-					}
-				}
-			}
-
-			IGL_INLINE void Viewer::launch_shut()
-			{
-				for (auto& data : data_list)
-				{
-					data.meshgl.free();
-				}
-				core.shut();
-				shutdown_plugins();
-				glfwDestroyWindow(window);
-				glfwTerminate();
-				return;
-			}
-
-			IGL_INLINE void Viewer::init()
-			{
-				core.init();
-
-				if (callback_init)
-					if (callback_init(*this))
-						return;
-
-				init_plugins();
-			}
-
-			IGL_INLINE void Viewer::init_plugins()
-			{
-				// Init all plugins
-				for (unsigned int i = 0; i < plugins.size(); ++i)
-				{
-					plugins[i]->init(this);
-				}
-			}
-
-			IGL_INLINE void Viewer::shutdown_plugins()
-			{
-				for (unsigned int i = 0; i < plugins.size(); ++i)
-				{
-					plugins[i]->shutdown();
-				}
-			}
-
-			IGL_INLINE Viewer::Viewer() :
-				data_list(1),
-				selected_data_index(0),
-				next_data_id(1)
-			{
-				window = nullptr;
-				data_list.front().id = 0;
-
-				// Temporary variables initialization
-				down = false;
-				hack_never_moved = true;
-				scroll_position = 0.0f;
-
-				// Per face
-				data().set_face_based(false);
-
-				// C-style callbacks
-				callback_init = nullptr;
-				callback_pre_draw = nullptr;
-				callback_post_draw = nullptr;
-				callback_mouse_down = nullptr;
-				callback_mouse_up = nullptr;
-				callback_mouse_move = nullptr;
-				callback_mouse_scroll = nullptr;
-				callback_key_down = nullptr;
-				callback_key_up = nullptr;
-
-				callback_init_data = nullptr;
-				callback_pre_draw_data = nullptr;
-				callback_post_draw_data = nullptr;
-				callback_mouse_down_data = nullptr;
-				callback_mouse_up_data = nullptr;
-				callback_mouse_move_data = nullptr;
-				callback_mouse_scroll_data = nullptr;
-				callback_key_down_data = nullptr;
-				callback_key_up_data = nullptr;
-
-#ifndef IGL_VIEWER_VIEWER_QUIET
-				const std::string usage(R"(igl::opengl::glfw::Viewer usage:
-  [drag]  Rotate scene
-  A,a     Toggle animation (tight draw loop)
-  F,f     Toggle face based
-  I,i     Toggle invert normals
-  L,l     Toggle wireframe
-  O,o     Toggle orthographic/perspective projection
-  T,t     Toggle filled faces
-  Z       Snap to canonical view
-  [,]     Toggle between rotation control types (trackball, two-axis
-          valuator with fixed up, 2D mode with no rotation))
-  <,>     Toggle between models
-  ;       Toggle vertex labels
-  :       Toggle face labels)"
-				);
-				std::cout << usage << std::endl;
-#endif
-			}
-
-			IGL_INLINE Viewer::~Viewer()
-			{
-			}
-
-			IGL_INLINE bool Viewer::load_mesh_from_file(
-				const std::string& mesh_file_name_string)
-			{
-
-				// first try to load it with a plugin
-				for (unsigned int i = 0; i < plugins.size(); ++i)
-				{
-					if (plugins[i]->load(mesh_file_name_string))
-					{
-						return true;
-					}
-				}
-
-				// Create new data slot and set to selected
-				if (!(data().F.rows() == 0 && data().V.rows() == 0))
-				{
-					append_mesh();
-				}
-				data().clear();
-
-				size_t last_dot = mesh_file_name_string.rfind('.');
-				if (last_dot == std::string::npos)
-				{
-					std::cerr << "Error: No file extension found in " <<
-						mesh_file_name_string << std::endl;
-					return false;
-				}
-
-				std::string extension = mesh_file_name_string.substr(last_dot + 1);
-
-				if (extension == "off" || extension == "OFF")
-				{
-					Eigen::MatrixXd V;
-					Eigen::MatrixXi F;
-					if (!igl::readOFF(mesh_file_name_string, V, F))
-						return false;
-					data().set_mesh(V, F);
-				}
-				else if (extension == "obj" || extension == "OBJ")
-				{
-					Eigen::MatrixXd corner_normals;
-					Eigen::MatrixXi fNormIndices;
-
-					Eigen::MatrixXd UV_V;
-					Eigen::MatrixXi UV_F;
-					Eigen::MatrixXd V;
-					Eigen::MatrixXi F;
-
-					if (!(
-						igl::readOBJ(
-							mesh_file_name_string,
-							V, UV_V, corner_normals, F, UV_F, fNormIndices)))
-					{
-						return false;
-					}
-
-					data().set_mesh(V, F);
-					data().set_uv(UV_V, UV_F);
-
-				}
-				else
-				{
-					// unrecognized file type
-					printf("Error: %s is not a recognized file type.\n", extension.c_str());
-					return false;
-				}
-
-				data().compute_normals();
-				data().uniform_colors(Eigen::Vector3d(51.0 / 255.0, 43.0 / 255.0, 33.3 / 255.0),
-					Eigen::Vector3d(255.0 / 255.0, 228.0 / 255.0, 58.0 / 255.0),
-					Eigen::Vector3d(255.0 / 255.0, 235.0 / 255.0, 80.0 / 255.0));
-
-				// Alec: why?
-				if (data().V_uv.rows() == 0)
-				{
-					data().grid_texture();
-				}
-
-				core.align_camera_center(data().V, data().F);
-
-				for (unsigned int i = 0; i < plugins.size(); ++i)
-					if (plugins[i]->post_load())
-						return true;
-
-				return true;
-			}
-
-			IGL_INLINE bool Viewer::save_mesh_to_file(
-				const std::string& mesh_file_name_string)
-			{
-				// first try to load it with a plugin
-				for (unsigned int i = 0; i < plugins.size(); ++i)
-					if (plugins[i]->save(mesh_file_name_string))
-						return true;
-
-				size_t last_dot = mesh_file_name_string.rfind('.');
-				if (last_dot == std::string::npos)
-				{
-					// No file type determined
-					std::cerr << "Error: No file extension found in " <<
-						mesh_file_name_string << std::endl;
-					return false;
-				}
-				std::string extension = mesh_file_name_string.substr(last_dot + 1);
-				if (extension == "off" || extension == "OFF")
-				{
-					return igl::writeOFF(
-						mesh_file_name_string, data().V, data().F);
-				}
-				else if (extension == "obj" || extension == "OBJ")
-				{
-					Eigen::MatrixXd corner_normals;
-					Eigen::MatrixXi fNormIndices;
-
-					Eigen::MatrixXd UV_V;
-					Eigen::MatrixXi UV_F;
-
-					return igl::writeOBJ(mesh_file_name_string,
-						data().V,
-						data().F,
-						corner_normals, fNormIndices, UV_V, UV_F);
-				}
-				else
-				{
-					// unrecognized file type
-					printf("Error: %s is not a recognized file type.\n", extension.c_str());
-					return false;
-				}
-				return true;
-			}
-
-			IGL_INLINE bool Viewer::key_pressed(unsigned int unicode_key, int modifiers)
-			{
-				for (unsigned int i = 0; i < plugins.size(); ++i)
-				{
-					if (plugins[i]->key_pressed(unicode_key, modifiers))
-					{
-						return true;
-					}
-				}
-
-				if (callback_key_pressed)
-					if (callback_key_pressed(*this, unicode_key, modifiers))
-						return true;
-
-				switch (unicode_key)
-				{
-				case 'A':
-				case 'a':
-				{
-					core.is_animating = !core.is_animating;
-					return true;
-				}
-				case 'F':
-				case 'f':
-				{
-					data().set_face_based(!data().face_based);
-					return true;
-				}
-				case 'I':
-				case 'i':
-				{
-					data().dirty |= MeshGL::DIRTY_NORMAL;
-					data().invert_normals = !data().invert_normals;
-					return true;
-				}
-				case 'L':
-				case 'l':
-				{
-					data().show_lines = !data().show_lines;
-					return true;
-				}
-				case 'O':
-				case 'o':
-				{
-					core.orthographic = !core.orthographic;
-					return true;
-				}
-				case 'T':
-				case 't':
-				{
-					data().show_faces = !data().show_faces;
-					return true;
-				}
-				case 'Z':
-				{
-					snap_to_canonical_quaternion();
-					return true;
-				}
-				case '[':
-				case ']':
-				{
-					if (core.rotation_type == ViewerCore::ROTATION_TYPE_TRACKBALL)
-						core.set_rotation_type(ViewerCore::ROTATION_TYPE_TWO_AXIS_VALUATOR_FIXED_UP);
-					else
-						core.set_rotation_type(ViewerCore::ROTATION_TYPE_TRACKBALL);
-
-					return true;
-				}
-				case '<':
-				case '>':
-				{
-					selected_data_index =
-						(selected_data_index + data_list.size() + (unicode_key == '>' ? 1 : -1)) % data_list.size();
-					return true;
-				}
-				case ';':
-					data().show_vertid = !data().show_vertid;
-					return true;
-				case ':':
-					data().show_faceid = !data().show_faceid;
-					return true;
-				default: break;//do nothing
-				}
-				return false;
-			}
-
-			IGL_INLINE bool Viewer::key_down(int key, int modifiers)
-			{
-				for (unsigned int i = 0; i < plugins.size(); ++i)
-					if (plugins[i]->key_down(key, modifiers))
-						return true;
-
-				if (callback_key_down)
-					if (callback_key_down(*this, key, modifiers))
-						return true;
-
-				return false;
-			}
-
-			IGL_INLINE bool Viewer::key_up(int key, int modifiers)
-			{
-				for (unsigned int i = 0; i < plugins.size(); ++i)
-					if (plugins[i]->key_up(key, modifiers))
-						return true;
-
-				if (callback_key_up)
-					if (callback_key_up(*this, key, modifiers))
-						return true;
-
-				return false;
-			}
-
-			IGL_INLINE bool Viewer::mouse_down(MouseButton button, int modifier)
-			{
-				// Remember mouse location at down even if used by callback/plugin
-				down_mouse_x = current_mouse_x;
-				down_mouse_y = current_mouse_y;
-
-				for (unsigned int i = 0; i < plugins.size(); ++i)
-					if (plugins[i]->mouse_down(static_cast<int>(button), modifier))
-						return true;
-
-				if (callback_mouse_down)
-					if (callback_mouse_down(*this, static_cast<int>(button), modifier))
-						return true;
-
-				down = true;
-
-				down_translation = core.camera_translation;
-
-
-				// Initialization code for the trackball
-				Eigen::RowVector3d center;
-				if (data().V.rows() == 0)
-				{
-					center << 0, 0, 0;
-				}
-				else
-				{
-					center = data().V.colwise().sum() / data().V.rows();
-				}
-
-				Eigen::Vector3f coord =
-					igl::project(
-						Eigen::Vector3f(center(0), center(1), center(2)),
-						core.view,
-						core.proj,
-						core.viewport);
-				down_mouse_z = coord[2];
-				down_rotation = core.trackball_angle;
-
-				mouse_mode = MouseMode::Rotation;
-
-				switch (button)
-				{
-				case MouseButton::Left:
-					if (core.rotation_type == ViewerCore::ROTATION_TYPE_NO_ROTATION) {
-						mouse_mode = MouseMode::Translation;
-					}
-					else {
-						mouse_mode = MouseMode::Rotation;
-					}
-					break;
-
-				case MouseButton::Right:
-					mouse_mode = MouseMode::Translation;
-					break;
-
-				default:
-					mouse_mode = MouseMode::None;
-					break;
-				}
-
-				return true;
-			}
-
-			IGL_INLINE bool Viewer::mouse_up(MouseButton button, int modifier)
-			{
-				down = false;
-
-				for (unsigned int i = 0; i < plugins.size(); ++i)
-					if (plugins[i]->mouse_up(static_cast<int>(button), modifier))
-						return true;
-
-				if (callback_mouse_up)
-					if (callback_mouse_up(*this, static_cast<int>(button), modifier))
-						return true;
-
-				mouse_mode = MouseMode::None;
-
-				return true;
-			}
-
-			IGL_INLINE bool Viewer::mouse_move(int mouse_x, int mouse_y)
-			{
-				if (hack_never_moved)
-				{
-					down_mouse_x = mouse_x;
-					down_mouse_y = mouse_y;
-					hack_never_moved = false;
-				}
-				current_mouse_x = mouse_x;
-				current_mouse_y = mouse_y;
-
-				for (unsigned int i = 0; i < plugins.size(); ++i)
-					if (plugins[i]->mouse_move(mouse_x, mouse_y))
-						return true;
-
-				if (callback_mouse_move)
-					if (callback_mouse_move(*this, mouse_x, mouse_y))
-						return true;
-
-				if (down)
-				{
-					switch (mouse_mode)
-					{
-					case MouseMode::Rotation:
-					{
-						switch (core.rotation_type)
-						{
-						default:
-							assert(false && "Unknown rotation type");
-						case ViewerCore::ROTATION_TYPE_NO_ROTATION:
-							break;
-						case ViewerCore::ROTATION_TYPE_TRACKBALL:
-							igl::trackball(
-								core.viewport(2),
-								core.viewport(3),
-								2.0f,
-								down_rotation,
-								down_mouse_x,
-								down_mouse_y,
-								mouse_x,
-								mouse_y,
-								core.trackball_angle);
-							break;
-						case ViewerCore::ROTATION_TYPE_TWO_AXIS_VALUATOR_FIXED_UP:
-							igl::two_axis_valuator_fixed_up(
-								core.viewport(2), core.viewport(3),
-								2.0,
-								down_rotation,
-								down_mouse_x, down_mouse_y, mouse_x, mouse_y,
-								core.trackball_angle);
-							break;
-						}
-						//Eigen::Vector4f snapq = core.trackball_angle;
-
-						break;
-					}
-
-					case MouseMode::Translation:
-					{
-						//translation
-						Eigen::Vector3f pos1 = igl::unproject(Eigen::Vector3f(mouse_x, core.viewport[3] - mouse_y, down_mouse_z), core.view, core.proj, core.viewport);
-						Eigen::Vector3f pos0 = igl::unproject(Eigen::Vector3f(down_mouse_x, core.viewport[3] - down_mouse_y, down_mouse_z), core.view, core.proj, core.viewport);
-
-						Eigen::Vector3f diff = pos1 - pos0;
-						core.camera_translation = down_translation + Eigen::Vector3f(diff[0], diff[1], diff[2]);
-
-						break;
-					}
-					case MouseMode::Zoom:
-					{
-						float delta = 0.001f * (mouse_x - down_mouse_x + mouse_y - down_mouse_y);
-						core.camera_zoom *= 1 + delta;
-						down_mouse_x = mouse_x;
-						down_mouse_y = mouse_y;
-						break;
-					}
-
-					default:
-						break;
-					}
-				}
-				return true;
-			}
-
-			IGL_INLINE bool Viewer::mouse_scroll(float delta_y)
-			{
-				scroll_position += delta_y;
-
-				for (unsigned int i = 0; i < plugins.size(); ++i)
-					if (plugins[i]->mouse_scroll(delta_y))
-						return true;
-
-				if (callback_mouse_scroll)
-					if (callback_mouse_scroll(*this, delta_y))
-						return true;
-
-				// Only zoom if there's actually a change
-				if (delta_y != 0)
-				{
-					float mult = (1.0 + ((delta_y > 0) ? 1. : -1.) * 0.05);
-					const float min_zoom = 0.1f;
-					core.camera_zoom = (core.camera_zoom * mult > min_zoom ? core.camera_zoom * mult : min_zoom);
-				}
-				return true;
-			}
-
-			IGL_INLINE bool Viewer::load_scene()
-			{
-				std::string fname = igl::file_dialog_open();
-				if (fname.length() == 0)
-					return false;
-				return load_scene(fname);
-			}
-
-			IGL_INLINE bool Viewer::load_scene(std::string fname)
-			{
-				igl::deserialize(core, "Core", fname.c_str());
-				igl::deserialize(data(), "Data", fname.c_str());
-				return true;
-			}
-
-			IGL_INLINE bool Viewer::save_scene()
-			{
-				std::string fname = igl::file_dialog_save();
-				if (fname.length() == 0)
-					return false;
-				return save_scene(fname);
-			}
-
-			IGL_INLINE bool Viewer::save_scene(std::string fname)
-			{
-				igl::serialize(core, "Core", fname.c_str(), true);
-				igl::serialize(data(), "Data", fname.c_str());
-
-				return true;
-			}
-
-			IGL_INLINE void Viewer::draw()
-			{
-				using namespace std;
-				using namespace Eigen;
-
-				int width, height;
-				glfwGetFramebufferSize(window, &width, &height);
-
-				int width_window, height_window;
-				glfwGetWindowSize(window, &width_window, &height_window);
-
-				auto highdpi_tmp = width / width_window;
-
-				if (fabs(highdpi_tmp - highdpi) > 1e-8)
-				{
-					post_resize(width, height);
-					highdpi = highdpi_tmp;
-				}
-
-				core.clear_framebuffers();
-				for (unsigned int i = 0; i < plugins.size(); ++i)
-				{
-					if (plugins[i]->pre_draw())
-					{
-						return;
-					}
-				}
-				if (callback_pre_draw)
-				{
-					if (callback_pre_draw(*this))
-					{
-						return;
-					}
-				}
-
-				core.draw(data_list[0]);
-
-				for (unsigned int i = 0; i < plugins.size(); ++i)
-				{
-					if (plugins[i]->post_draw())
-					{
-						break;
-					}
-				}
-				if (callback_post_draw)
-				{
-					if (callback_post_draw(*this))
-					{
-						return;
-					}
-				}
-			}
-
-			IGL_INLINE void Viewer::resize(int w, int h)
-			{
-				if (window) {
-					glfwSetWindowSize(window, w / highdpi, h / highdpi);
-				}
-				post_resize(w, h);
-			}
-
-			IGL_INLINE void Viewer::post_resize(int w, int h)
-			{
-				core.viewport = Eigen::Vector4f(0, 0, w, h);
-				for (unsigned int i = 0; i < plugins.size(); ++i)
-				{
-					plugins[i]->post_resize(w, h);
-				}
-			}
-
-			IGL_INLINE void Viewer::snap_to_canonical_quaternion()
-			{
-				Eigen::Quaternionf snapq = this->core.trackball_angle;
-				igl::snap_to_canonical_view_quat(snapq, 1.0f, this->core.trackball_angle);
-			}
-
-			IGL_INLINE void Viewer::open_dialog_load_mesh()
-			{
-				std::string fname = igl::file_dialog_open();
-
-				if (fname.length() == 0)
-					return;
-
-				this->load_mesh_from_file(fname.c_str());
-			}
-
-			IGL_INLINE void Viewer::open_dialog_save_mesh()
-			{
-				std::string fname = igl::file_dialog_save();
-
-				if (fname.length() == 0)
-					return;
-
-				this->save_mesh_to_file(fname.c_str());
-			}
-
-			IGL_INLINE ViewerData& Viewer::data()
-			{
-				assert(!data_list.empty() && "data_list should never be empty");
-				assert(
-					(selected_data_index >= 0 && selected_data_index < data_list.size()) &&
-					"selected_data_index should be in bounds");
-				return data_list[selected_data_index];
-			}
-
-			IGL_INLINE int Viewer::append_mesh()
-			{
-				assert(data_list.size() >= 1);
-
-				data_list.emplace_back();
-				selected_data_index = data_list.size() - 1;
-				data_list.back().id = next_data_id++;
-				return data_list.back().id;
-			}
-
-			IGL_INLINE bool Viewer::erase_mesh(const size_t index)
-			{
-				assert((index >= 0 && index < data_list.size()) && "index should be in bounds");
-				assert(data_list.size() >= 1);
-				if (data_list.size() == 1)
-				{
-					// Cannot remove last mesh
-					return false;
-				}
-				data_list[index].meshgl.free();
-				data_list.erase(data_list.begin() + index);
-				if (selected_data_index >= index && selected_data_index > 0)
-				{
-					selected_data_index--;
-				}
-				return true;
-			}
-
-			IGL_INLINE size_t Viewer::mesh_index(const int id) const {
-				for (size_t i = 0; i < data_list.size(); ++i)
-				{
-					if (data_list[i].id == id)
-						return i;
-				}
-				return 0;
-			}
-
-
-		} // end namespace
-	} // end namespace
-=======
 // This file is part of libigl, a simple c++ geometry processing library.
 //
 // Copyright (C) 2014 Daniele Panozzo <daniele.panozzo@gmail.com>
@@ -3174,5 +1652,4 @@
 
 } // end namespace
 
->>>>>>> 27331feb
 }