--- conflicted
+++ resolved
@@ -1,7 +1,3 @@
-<<<<<<< HEAD
-#ifndef IGL_CGAL_PEEL_OUTER_HULL_LAYERS_H
-#define IGL_CGAL_PEEL_OUTER_HULL_LAYERS_H
-=======
 // This file is part of libigl, a simple c++ geometry processing library.
 // 
 // Copyright (C) 2015 Alec Jacobson <alecjacobson@gmail.com>
@@ -9,9 +5,8 @@
 // This Source Code Form is subject to the terms of the Mozilla Public License 
 // v. 2.0. If a copy of the MPL was not distributed with this file, You can 
 // obtain one at http://mozilla.org/MPL/2.0/.
-#ifndef IGL_PEEL_OUTER_HULL_LAYERS_H
-#define IGL_PEEL_OUTER_HULL_LAYERS_H
->>>>>>> a796bd28
+#ifndef IGL_CGAL_PEEL_OUTER_HULL_LAYERS_H
+#define IGL_CGAL_PEEL_OUTER_HULL_LAYERS_H
 #include "../igl_inline.h"
 #include <Eigen/Core>
 namespace igl
