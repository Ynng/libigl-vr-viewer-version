--- conflicted
+++ resolved
@@ -1,9 +1,9 @@
 // This file is part of libigl, a simple c++ geometry processing library.
-// 
+//
 // Copyright (C) 2013 Alec Jacobson <alecjacobson@gmail.com>
-// 
-// This Source Code Form is subject to the terms of the Mozilla Public License 
-// v. 2.0. If a copy of the MPL was not distributed with this file, You can 
+//
+// This Source Code Form is subject to the terms of the Mozilla Public License
+// v. 2.0. If a copy of the MPL was not distributed with this file, You can
 // obtain one at http://mozilla.org/MPL/2.0/.
 #include "per_vertex_normals.h"
 
@@ -103,10 +103,7 @@
 // Explicit template specialization
 template void igl::per_vertex_normals<Eigen::Matrix<double, -1, -1, 0, -1, -1>, Eigen::Matrix<int, -1, -1, 0, -1, -1> >(Eigen::PlainObjectBase<Eigen::Matrix<double, -1, -1, 0, -1, -1> > const&, Eigen::PlainObjectBase<Eigen::Matrix<int, -1, -1, 0, -1, -1> > const&, Eigen::PlainObjectBase<Eigen::Matrix<double, -1, -1, 0, -1, -1> > const&, Eigen::PlainObjectBase<Eigen::Matrix<double, -1, -1, 0, -1, -1> >&);
 template void igl::per_vertex_normals<Eigen::Matrix<double, -1, -1, 0, -1, -1>, Eigen::Matrix<int, -1, -1, 0, -1, -1> >(Eigen::PlainObjectBase<Eigen::Matrix<double, -1, -1, 0, -1, -1> > const&, Eigen::PlainObjectBase<Eigen::Matrix<int, -1, -1, 0, -1, -1> > const&, Eigen::PlainObjectBase<Eigen::Matrix<double, -1, -1, 0, -1, -1> >&);
-<<<<<<< HEAD
 template void igl::per_vertex_normals<Eigen::Matrix<double, -1, 3, 0, -1, 3>, Eigen::Matrix<int, -1, 3, 0, -1, 3>, Eigen::Matrix<double, -1, 3, 0, -1, 3>, Eigen::Matrix<double, -1, 3, 0, -1, 3> >(Eigen::PlainObjectBase<Eigen::Matrix<double, -1, 3, 0, -1, 3> > const&, Eigen::PlainObjectBase<Eigen::Matrix<int, -1, 3, 0, -1, 3> > const&, igl::PerVertexNormalsWeightingType, Eigen::PlainObjectBase<Eigen::Matrix<double, -1, 3, 0, -1, 3> > const&, Eigen::PlainObjectBase<Eigen::Matrix<double, -1, 3, 0, -1, 3> >&);
-=======
 template void igl::per_vertex_normals<Eigen::Matrix<double, -1, 3, 0, -1, 3>, Eigen::Matrix<int, -1, 3, 0, -1, 3> >(Eigen::PlainObjectBase<Eigen::Matrix<double, -1, 3, 0, -1, 3> > const&, Eigen::PlainObjectBase<Eigen::Matrix<int, -1, 3, 0, -1, 3> > const&, Eigen::PlainObjectBase<Eigen::Matrix<double, -1, 3, 0, -1, 3> >&);
 template void igl::per_vertex_normals<Eigen::Matrix<double, -1, 3, 0, -1, 3>, Eigen::Matrix<int, -1, 3, 0, -1, 3> >(Eigen::PlainObjectBase<Eigen::Matrix<double, -1, 3, 0, -1, 3> > const&, Eigen::PlainObjectBase<Eigen::Matrix<int, -1, 3, 0, -1, 3> > const&, Eigen::PlainObjectBase<Eigen::Matrix<double, -1, 3, 0, -1, 3> > const&, Eigen::PlainObjectBase<Eigen::Matrix<double, -1, 3, 0, -1, 3> >&);
->>>>>>> d2fe3e11
 #endif